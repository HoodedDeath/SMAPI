﻿using System;
using System.Collections.Generic;
using System.Linq;
using System.Reflection;
using System.Runtime.CompilerServices;
using Microsoft.Xna.Framework;
using Microsoft.Xna.Framework.Graphics;
using Microsoft.Xna.Framework.Input;
using StardewModdingAPI.Events;
using StardewValley;
using StardewValley.BellsAndWhistles;
using StardewValley.Locations;
using StardewValley.Menus;
using StardewValley.Tools;
using xTile.Dimensions;
using Rectangle = Microsoft.Xna.Framework.Rectangle;

namespace StardewModdingAPI.Inheritance
{
    /// <summary>
    /// The 'SGame' class.
    /// This summary, and many others, only exists because XML doc tags.
    /// </summary>
    public class SGame : Game1
    {
        /// <summary>
        /// Useless right now.
        /// </summary>
        public const int LowestModItemID = 1000;

        private bool FireLoadedGameEvent;

        /// <summary>
        /// Gets a jagged array of all buttons pressed on the gamepad the prior frame.
        /// </summary>
        public Buttons[][] PreviouslyPressedButtons;

        internal SGame()
        {
            Instance = this;
            FirstUpdate = true;
        }

        /// <summary>
        /// Useless at this time.
        /// </summary>
        [Obsolete]
        // ReSharper disable once UnusedAutoPropertyAccessor.Local
        public static Dictionary<int, SObject> ModItems { get; private set; }

        /// <summary>
        /// The current KeyboardState
        /// </summary>
        public KeyboardState KStateNow { get; private set; }
        /// <summary>
        /// The prior KeyboardState
        /// </summary>
        public KeyboardState KStatePrior { get; private set; }

        /// <summary>
        /// The current MouseState
        /// </summary>
        public MouseState MStateNow { get; private set; }

        /// <summary>
        /// The prior MouseState
        /// </summary>
        public MouseState MStatePrior { get; private set; }

        /// <summary>
        /// All keys pressed on the current frame
        /// </summary>
        public Keys[] CurrentlyPressedKeys => KStateNow.GetPressedKeys();

        /// <summary>
        /// All keys pressed on the prior frame
        /// </summary>
        public Keys[] PreviouslyPressedKeys => KStatePrior.GetPressedKeys();

        /// <summary>
        /// All keys pressed on this frame except for the ones pressed on the prior frame
        /// </summary>
        public Keys[] FramePressedKeys => CurrentlyPressedKeys.Except(PreviouslyPressedKeys).ToArray();

        /// <summary>
        /// All keys pressed on the prior frame except for the ones pressed on the current frame
        /// </summary>
        public Keys[] FrameReleasedKeys => PreviouslyPressedKeys.Except(CurrentlyPressedKeys).ToArray();

        /// <summary>
        /// Whether or not a save was tagged as 'Loaded' the prior frame.
        /// </summary>
        public bool PreviouslyLoadedGame { get; private set; }

        /// <summary>
        /// The list of GameLocations on the prior frame
        /// </summary>
        public int PreviousGameLocations { get; private set; }

        /// <summary>
        /// The list of GameObjects on the prior frame
        /// </summary>
        public int PreviousLocationObjects { get; private set; }

        /// <summary>
        /// The list of Items in the player's inventory on the prior frame
        /// </summary>
        public Dictionary<Item, int> PreviousItems { get; private set; }

        /// <summary>
        /// The player's Combat level on the prior frame
        /// </summary>
        public int PreviousCombatLevel { get; private set; }
        /// <summary>
        /// The player's Farming level on the prior frame
        /// </summary>
        public int PreviousFarmingLevel { get; private set; }
        /// <summary>
        /// The player's Fishing level on the prior frame
        /// </summary>
        public int PreviousFishingLevel { get; private set; }
        /// <summary>
        /// The player's Foraging level on the prior frame
        /// </summary>
        public int PreviousForagingLevel { get; private set; }
        /// <summary>
        /// The player's Mining level on the prior frame
        /// </summary>
        public int PreviousMiningLevel { get; private set; }
        /// <summary>
        /// The player's Luck level on the prior frame
        /// </summary>
        public int PreviousLuckLevel { get; private set; }

        //Kill me now comments are so boring

        /// <summary>
        /// The player's previous game location
        /// </summary>
        public GameLocation PreviousGameLocation { get; private set; }

        /// <summary>
        /// The previous ActiveGameMenu in Game1
        /// </summary>
        public IClickableMenu PreviousActiveMenu { get; private set; }

        /// <summary>
        /// Indicates if the MenuClosed event was fired to prevent it from re-firing.
        /// </summary>
        internal bool WasMenuClosedInvoked = false;

        /// <summary>
        /// The previous mine level
        /// </summary>
        public int PreviousMineLevel { get; private set; }

        /// <summary>
        /// The previous TimeOfDay (Int32 between 600 and 2400?)
        /// </summary>
        public int PreviousTimeOfDay { get; private set; }

        /// <summary>
        /// The previous DayOfMonth (Int32 between 1 and 28?)
        /// </summary>
        public int PreviousDayOfMonth { get; private set; }

        /// <summary>
        /// The previous Season (String as follows: "winter", "spring", "summer", "fall")
        /// </summary>
        public string PreviousSeasonOfYear { get; private set; }

        /// <summary>
        /// The previous Year
        /// </summary>
        public int PreviousYearOfGame { get; private set; }

        /// <summary>
        /// The previous result of Game1.newDay
        /// </summary>
        public bool PreviousIsNewDay { get; private set; }

        /// <summary>
        /// The previous 'Farmer' (Player)
        /// </summary>
        public Farmer PreviousFarmer { get; private set; }

        /// <summary>
        /// The current index of the update tick. Recycles every 60th tick to 0. (Int32 between 0 and 59)
        /// </summary>
        public int CurrentUpdateTick { get; private set; }

        /// <summary>
        /// Whether or not this update frame is the very first of the entire game
        /// </summary>
        public bool FirstUpdate { get; private set; }

        /// <summary>
        /// The current RenderTarget in Game1 (Private field, uses reflection)
        /// </summary>
        public RenderTarget2D Screen
        {
            get { return typeof (Game1).GetBaseFieldValue<RenderTarget2D>(Program.gamePtr, "screen"); }
            set { typeof (Game1).SetBaseFieldValue<RenderTarget2D>(this, "screen", value); }
        }

        /// <summary>
        /// 
        /// </summary>
        public int ThumbstickMotionMargin
        {
            get { return (int)typeof(Game1).GetField("thumbstickMotionMargin", BindingFlags.NonPublic | BindingFlags.Static).GetValue(null); }
            set { typeof(Game1).GetField("thumbstickMotionMargin", BindingFlags.NonPublic | BindingFlags.Static).SetValue(null, value); }
        }

        /// <summary>
        /// The current Colour in Game1 (Private field, uses reflection)
        /// </summary>
        public Color BgColour
        {
            get { return (Color)typeof(Game1).GetBaseFieldValue<object>(Program.gamePtr, "bgColor"); }
            set { typeof(Game1).SetBaseFieldValue<object>(this, "bgColor", value); }
        }

        /// <summary>
        /// Static accessor for an Instance of the class SGame
        /// </summary>
        public static SGame Instance { get; private set; }

        /// <summary>
        /// The game's FPS. Re-determined every Draw update.
        /// </summary>
        public static float FramesPerSecond { get; private set; }

        /// <summary>
        /// Whether or not we're in a pseudo 'debug' mode. Mostly for displaying information like FPS.
        /// </summary>
        public static bool Debug { get; private set; }
        internal static Queue<String> DebugMessageQueue { get; private set; }

        /// <summary>
        /// The current player (equal to Farmer.Player)
        /// </summary>
        [Obsolete("Use Farmer.Player instead")]
        public Farmer CurrentFarmer => player;

        /// <summary>
        /// Gets ALL static fields that belong to 'Game1'
        /// </summary>
        public static FieldInfo[] GetStaticFields => typeof (Game1).GetFields();
        
        /// <summary>
        /// Whether or not a button was just pressed on the controller
        /// </summary>
        /// <param name="button"></param>
        /// <param name="buttonState"></param>
        /// <param name="stateIndex"></param>
        /// <returns></returns>
        private bool WasButtonJustPressed(Buttons button, ButtonState buttonState, PlayerIndex stateIndex)
        {
            return buttonState == ButtonState.Pressed && !PreviouslyPressedButtons[(int) stateIndex].Contains(button);
        }

        /// <summary>
        /// Whether or not a button was just released on the controller
        /// </summary>
        /// <param name="button"></param>
        /// <param name="buttonState"></param>
        /// <param name="stateIndex"></param>
        /// <returns></returns>
        private bool WasButtonJustReleased(Buttons button, ButtonState buttonState, PlayerIndex stateIndex)
        {
            return buttonState == ButtonState.Released && PreviouslyPressedButtons[(int) stateIndex].Contains(button);
        }

        /// <summary>
        /// Whether or not an analog button was just pressed on the controller
        /// </summary>
        /// <param name="button"></param>
        /// <param name="value"></param>
        /// <param name="stateIndex"></param>
        /// <returns></returns>
        private bool WasButtonJustPressed(Buttons button, float value, PlayerIndex stateIndex)
        {
            return WasButtonJustPressed(button, value > 0.2f ? ButtonState.Pressed : ButtonState.Released, stateIndex);
        }
        
        /// <summary>
        /// Whether or not an analog button was just released on the controller
        /// </summary>
        /// <param name="button"></param>
        /// <param name="value"></param>
        /// <param name="stateIndex"></param>
        /// <returns></returns>
        private bool WasButtonJustReleased(Buttons button, float value, PlayerIndex stateIndex)
        {
            return WasButtonJustReleased(button, value > 0.2f ? ButtonState.Pressed : ButtonState.Released, stateIndex);
        }

        /// <summary>
        /// Gets an array of all Buttons pressed on a joystick
        /// </summary>
        /// <param name="index"></param>
        /// <returns></returns>
        public Buttons[] GetButtonsDown(PlayerIndex index)
        {
            var state = GamePad.GetState(index);
            var buttons = new List<Buttons>();
            if (state.IsConnected)
            {
                if (state.Buttons.A == ButtonState.Pressed) buttons.Add(Buttons.A);
                if (state.Buttons.B == ButtonState.Pressed) buttons.Add(Buttons.B);
                if (state.Buttons.Back == ButtonState.Pressed) buttons.Add(Buttons.Back);
                if (state.Buttons.BigButton == ButtonState.Pressed) buttons.Add(Buttons.BigButton);
                if (state.Buttons.LeftShoulder == ButtonState.Pressed) buttons.Add(Buttons.LeftShoulder);
                if (state.Buttons.LeftStick == ButtonState.Pressed) buttons.Add(Buttons.LeftStick);
                if (state.Buttons.RightShoulder == ButtonState.Pressed) buttons.Add(Buttons.RightShoulder);
                if (state.Buttons.RightStick == ButtonState.Pressed) buttons.Add(Buttons.RightStick);
                if (state.Buttons.Start == ButtonState.Pressed) buttons.Add(Buttons.Start);
                if (state.Buttons.X == ButtonState.Pressed) buttons.Add(Buttons.X);
                if (state.Buttons.Y == ButtonState.Pressed) buttons.Add(Buttons.Y);
                if (state.DPad.Up == ButtonState.Pressed) buttons.Add(Buttons.DPadUp);
                if (state.DPad.Down == ButtonState.Pressed) buttons.Add(Buttons.DPadDown);
                if (state.DPad.Left == ButtonState.Pressed) buttons.Add(Buttons.DPadLeft);
                if (state.DPad.Right == ButtonState.Pressed) buttons.Add(Buttons.DPadRight);
                if (state.Triggers.Left > 0.2f) buttons.Add(Buttons.LeftTrigger);
                if (state.Triggers.Right > 0.2f) buttons.Add(Buttons.RightTrigger);
            }
            return buttons.ToArray();
        }

        /// <summary>
        /// Gets all buttons that were pressed on the current frame of a joystick
        /// </summary>
        /// <param name="index"></param>
        /// <returns></returns>
        public Buttons[] GetFramePressedButtons(PlayerIndex index)
        {
            var state = GamePad.GetState(index);
            var buttons = new List<Buttons>();
            if (state.IsConnected)
            {
                if (WasButtonJustPressed(Buttons.A, state.Buttons.A, index)) buttons.Add(Buttons.A);
                if (WasButtonJustPressed(Buttons.B, state.Buttons.B, index)) buttons.Add(Buttons.B);
                if (WasButtonJustPressed(Buttons.Back, state.Buttons.Back, index)) buttons.Add(Buttons.Back);
                if (WasButtonJustPressed(Buttons.BigButton, state.Buttons.BigButton, index)) buttons.Add(Buttons.BigButton);
                if (WasButtonJustPressed(Buttons.LeftShoulder, state.Buttons.LeftShoulder, index)) buttons.Add(Buttons.LeftShoulder);
                if (WasButtonJustPressed(Buttons.LeftStick, state.Buttons.LeftStick, index)) buttons.Add(Buttons.LeftStick);
                if (WasButtonJustPressed(Buttons.RightShoulder, state.Buttons.RightShoulder, index)) buttons.Add(Buttons.RightShoulder);
                if (WasButtonJustPressed(Buttons.RightStick, state.Buttons.RightStick, index)) buttons.Add(Buttons.RightStick);
                if (WasButtonJustPressed(Buttons.Start, state.Buttons.Start, index)) buttons.Add(Buttons.Start);
                if (WasButtonJustPressed(Buttons.X, state.Buttons.X, index)) buttons.Add(Buttons.X);
                if (WasButtonJustPressed(Buttons.Y, state.Buttons.Y, index)) buttons.Add(Buttons.Y);
                if (WasButtonJustPressed(Buttons.DPadUp, state.DPad.Up, index)) buttons.Add(Buttons.DPadUp);
                if (WasButtonJustPressed(Buttons.DPadDown, state.DPad.Down, index)) buttons.Add(Buttons.DPadDown);
                if (WasButtonJustPressed(Buttons.DPadLeft, state.DPad.Left, index)) buttons.Add(Buttons.DPadLeft);
                if (WasButtonJustPressed(Buttons.DPadRight, state.DPad.Right, index)) buttons.Add(Buttons.DPadRight);
                if (WasButtonJustPressed(Buttons.LeftTrigger, state.Triggers.Left, index)) buttons.Add(Buttons.LeftTrigger);
                if (WasButtonJustPressed(Buttons.RightTrigger, state.Triggers.Right, index)) buttons.Add(Buttons.RightTrigger);
            }
            return buttons.ToArray();
        }

        /// <summary>
        /// Gets all buttons that were released on the current frame of a joystick
        /// </summary>
        /// <param name="index"></param>
        /// <returns></returns>
        public Buttons[] GetFrameReleasedButtons(PlayerIndex index)
        {
            var state = GamePad.GetState(index);
            var buttons = new List<Buttons>();
            if (state.IsConnected)
            {
                if (WasButtonJustReleased(Buttons.A, state.Buttons.A, index)) buttons.Add(Buttons.A);
                if (WasButtonJustReleased(Buttons.B, state.Buttons.B, index)) buttons.Add(Buttons.B);
                if (WasButtonJustReleased(Buttons.Back, state.Buttons.Back, index)) buttons.Add(Buttons.Back);
                if (WasButtonJustReleased(Buttons.BigButton, state.Buttons.BigButton, index)) buttons.Add(Buttons.BigButton);
                if (WasButtonJustReleased(Buttons.LeftShoulder, state.Buttons.LeftShoulder, index)) buttons.Add(Buttons.LeftShoulder);
                if (WasButtonJustReleased(Buttons.LeftStick, state.Buttons.LeftStick, index)) buttons.Add(Buttons.LeftStick);
                if (WasButtonJustReleased(Buttons.RightShoulder, state.Buttons.RightShoulder, index)) buttons.Add(Buttons.RightShoulder);
                if (WasButtonJustReleased(Buttons.RightStick, state.Buttons.RightStick, index)) buttons.Add(Buttons.RightStick);
                if (WasButtonJustReleased(Buttons.Start, state.Buttons.Start, index)) buttons.Add(Buttons.Start);
                if (WasButtonJustReleased(Buttons.X, state.Buttons.X, index)) buttons.Add(Buttons.X);
                if (WasButtonJustReleased(Buttons.Y, state.Buttons.Y, index)) buttons.Add(Buttons.Y);
                if (WasButtonJustReleased(Buttons.DPadUp, state.DPad.Up, index)) buttons.Add(Buttons.DPadUp);
                if (WasButtonJustReleased(Buttons.DPadDown, state.DPad.Down, index)) buttons.Add(Buttons.DPadDown);
                if (WasButtonJustReleased(Buttons.DPadLeft, state.DPad.Left, index)) buttons.Add(Buttons.DPadLeft);
                if (WasButtonJustReleased(Buttons.DPadRight, state.DPad.Right, index)) buttons.Add(Buttons.DPadRight);
                if (WasButtonJustReleased(Buttons.LeftTrigger, state.Triggers.Left, index)) buttons.Add(Buttons.LeftTrigger);
                if (WasButtonJustReleased(Buttons.RightTrigger, state.Triggers.Right, index)) buttons.Add(Buttons.RightTrigger);
            }
            return buttons.ToArray();
        }

        /// <summary>
        /// 
        /// </summary>
        public static MethodInfo DrawFarmBuildings = typeof (Game1).GetMethod("drawFarmBuildings", BindingFlags.NonPublic | BindingFlags.Instance);

        /// <summary>
        /// 
        /// </summary>
        public static MethodInfo DrawHUD = typeof (Game1).GetMethod("drawHUD", BindingFlags.NonPublic | BindingFlags.Instance);

        /// <summary>
        /// 
        /// </summary>
        public static MethodInfo DrawDialogueBox = typeof (Game1).GetMethod("drawDialogueBox", BindingFlags.NonPublic | BindingFlags.Instance);

        public static MethodInfo CheckForEscapeKeys = typeof (Game1).GetMethod("checkForEscapeKeys", BindingFlags.NonPublic | BindingFlags.Instance);

        public static MethodInfo UpdateControlInput = typeof(Game1).GetMethod("UpdateControlInput", BindingFlags.NonPublic | BindingFlags.Instance);

        public static MethodInfo UpdateCharacters = typeof(Game1).GetMethod("UpdateCharacters", BindingFlags.NonPublic | BindingFlags.Instance);

        public static MethodInfo UpdateLocations = typeof(Game1).GetMethod("UpdateLocations", BindingFlags.NonPublic | BindingFlags.Instance);

        public static MethodInfo getViewportCenter = typeof(Game1).GetMethod("getViewportCenter", BindingFlags.NonPublic | BindingFlags.Instance);

        public static MethodInfo UpdateTitleScreen = typeof(Game1).GetMethod("UpdateTitleScreen", BindingFlags.NonPublic | BindingFlags.Instance);

        public delegate void BaseBaseDraw();

        /// <summary>
        /// Whether or not the game's zoom level is 1.0f
        /// </summary>
        public bool ZoomLevelIsOne => options.zoomLevel.Equals(1.0f);

        /// <summary>
        /// XNA Init Method
        /// </summary>
        protected override void Initialize()
        {
            Log.AsyncY("XNA Initialize");
            //ModItems = new Dictionary<int, SObject>();
            DebugMessageQueue = new Queue<string>();
            PreviouslyPressedButtons = new Buttons[4][];
            for (var i = 0; i < 4; ++i) PreviouslyPressedButtons[i] = new Buttons[0];

            base.Initialize();
            GameEvents.InvokeInitialize();
        }

        /// <summary>
        /// XNA LC Method
        /// </summary>
        protected override void LoadContent()
        {
            Log.AsyncY("XNA LoadContent");
            base.LoadContent();
            GameEvents.InvokeLoadContent();
        }

        /// <summary>
        /// XNA Update Method
        /// </summary>
        /// <param name="gameTime"></param>
        protected override void Update(GameTime gameTime)
        {
            QueueDebugMessage("FPS: " + FramesPerSecond);
            UpdateEventCalls();

            /*
            if (ZoomLevelIsOne)
            {
                options.zoomLevel = 0.99f;
                InvokeBasePrivateInstancedMethod("Window_ClientSizeChanged", null, null);
            }
            */

            if (FramePressedKeys.Contains(Keys.F3))
            {
                Debug = !Debug;
            }

            if (FramePressedKeys.Contains(Keys.F2))
            {
                //Built-in debug mode
                debugMode = !debugMode;
            }

            if (Constants.EnableCompletelyOverridingBaseCalls)
            {
                #region Overridden Update Call

                try
                {
                    if (Program.BuildType == 0)
                        SteamHelper.update();
                    if ((paused /*|| !this.IsActive*/) && (options == null || options.pauseWhenOutOfFocus || paused))
                        return;
                    if (quit)
                        Exit();
                    currentGameTime = gameTime;
                    if (gameMode != 11)
                    {
                        if (IsMultiplayer && gameMode == 3)
                        {
                            if (multiplayerMode == 2)
                                server.receiveMessages();
                            else
                                client.receiveMessages();
                        }
                        if (IsActive)
                            InvokeMethodInfo(CheckForEscapeKeys);
                        //InvokeBasePrivateInstancedMethod("checkForEscapeKeys");

                        //this.checkForEscapeKeys();
                        updateMusic();
                        updateRaindropPosition();
                        if (bloom != null)
                            bloom.tick(gameTime);
                        if (globalFade)
                        {
                            if (!dialogueUp)
                            {
                                if (fadeIn)
                                {
                                    fadeToBlackAlpha = Math.Max(0.0f, fadeToBlackAlpha - globalFadeSpeed);
                                    if (fadeToBlackAlpha <= 0.0)
                                    {
                                        globalFade = false;
                                        if (afterFade != null)
                                        {
                                            afterFadeFunction afterFadeFunction = afterFade;
                                            afterFade();
                                            if (afterFade != null && afterFade.Equals(afterFadeFunction))
                                                afterFade = null;
                                            if (nonWarpFade)
                                                fadeToBlack = false;
                                        }
                                    }
                                }
                                else
                                {
                                    fadeToBlackAlpha = Math.Min(1f, fadeToBlackAlpha + globalFadeSpeed);
                                    if (fadeToBlackAlpha >= 1.0)
                                    {
                                        globalFade = false;
                                        if (afterFade != null)
                                        {
                                            afterFadeFunction afterFadeFunction = afterFade;
                                            afterFade();
                                            if (afterFade != null && afterFade.Equals(afterFadeFunction))
                                                afterFade = null;
                                            if (nonWarpFade)
                                                fadeToBlack = false;
                                        }
                                    }
                                }
                            }
                            else
                                InvokeMethodInfo(UpdateControlInput, gameTime);
                            //InvokeBasePrivateInstancedMethod("UpdateControlInput", gameTime);
                            //this.UpdateControlInput(gameTime);
                        }
                        else if (pauseThenDoFunctionTimer > 0)
                        {
                            freezeControls = true;
                            pauseThenDoFunctionTimer -= gameTime.ElapsedGameTime.Milliseconds;
                            if (pauseThenDoFunctionTimer <= 0)
                            {
                                freezeControls = false;
                                if (afterPause != null)
                                    afterPause();
                            }
                        }
                        if (gameMode == 3 || gameMode == 2)
                        {
                            player.millisecondsPlayed += (uint) gameTime.ElapsedGameTime.Milliseconds;
                            bool flag = true;
                            if (currentMinigame != null)
                            {
                                if (pauseTime > 0.0)
                                    updatePause(gameTime);
                                if (fadeToBlack)
                                {
                                    updateScreenFade(gameTime);
                                    if (fadeToBlackAlpha >= 1.0)
                                        fadeToBlack = false;
                                }
                                else
                                {
                                    if (ThumbstickMotionMargin > 0)
                                        ThumbstickMotionMargin -= gameTime.ElapsedGameTime.Milliseconds;
                                    if (IsActive)
                                    {
                                        KeyboardState state1 = Keyboard.GetState();
                                        MouseState state2 = Mouse.GetState();
                                        GamePadState state3 = GamePad.GetState(PlayerIndex.One);
                                        foreach (Keys keys in state1.GetPressedKeys())
                                        {
                                            if (!oldKBState.IsKeyDown(keys))
                                                currentMinigame.receiveKeyPress(keys);
                                        }
                                        if (options.gamepadControls)
                                        {
                                            if (currentMinigame == null)
                                            {
                                                oldMouseState = state2;
                                                oldKBState = state1;
                                                oldPadState = state3;
                                                return;
                                            }
                                            foreach (Buttons b in Utility.getPressedButtons(state3, oldPadState))
                                                currentMinigame.receiveKeyPress(Utility.mapGamePadButtonToKey(b));
                                            if (currentMinigame == null)
                                            {
                                                oldMouseState = state2;
                                                oldKBState = state1;
                                                oldPadState = state3;
                                                return;
                                            }
                                            if (state3.ThumbSticks.Right.Y < -0.200000002980232 && oldPadState.ThumbSticks.Right.Y >= -0.200000002980232)
                                                currentMinigame.receiveKeyPress(Keys.Down);
                                            if (state3.ThumbSticks.Right.Y > 0.200000002980232 && oldPadState.ThumbSticks.Right.Y <= 0.200000002980232)
                                                currentMinigame.receiveKeyPress(Keys.Up);
                                            if (state3.ThumbSticks.Right.X < -0.200000002980232 && oldPadState.ThumbSticks.Right.X >= -0.200000002980232)
                                                currentMinigame.receiveKeyPress(Keys.Left);
                                            if (state3.ThumbSticks.Right.X > 0.200000002980232 && oldPadState.ThumbSticks.Right.X <= 0.200000002980232)
                                                currentMinigame.receiveKeyPress(Keys.Right);
                                            if (oldPadState.ThumbSticks.Right.Y < -0.200000002980232 && state3.ThumbSticks.Right.Y >= -0.200000002980232)
                                                currentMinigame.receiveKeyRelease(Keys.Down);
                                            if (oldPadState.ThumbSticks.Right.Y > 0.200000002980232 && state3.ThumbSticks.Right.Y <= 0.200000002980232)
                                                currentMinigame.receiveKeyRelease(Keys.Up);
                                            if (oldPadState.ThumbSticks.Right.X < -0.200000002980232 && state3.ThumbSticks.Right.X >= -0.200000002980232)
                                                currentMinigame.receiveKeyRelease(Keys.Left);
                                            if (oldPadState.ThumbSticks.Right.X > 0.200000002980232 && state3.ThumbSticks.Right.X <= 0.200000002980232)
                                                currentMinigame.receiveKeyRelease(Keys.Right);
                                            if (isGamePadThumbstickInMotion())
                                            {
                                                setMousePosition(getMouseX() + (int) (state3.ThumbSticks.Left.X * 16.0), getMouseY() - (int) (state3.ThumbSticks.Left.Y * 16.0));
                                                lastCursorMotionWasMouse = false;
                                            }
                                            else if (getMousePosition().X != getOldMouseX() || getMousePosition().Y != getOldMouseY())
                                                lastCursorMotionWasMouse = true;
                                        }
                                        foreach (Keys keys in oldKBState.GetPressedKeys())
                                        {
                                            if (!state1.IsKeyDown(keys))
                                                currentMinigame.receiveKeyRelease(keys);
                                        }
                                        if (options.gamepadControls)
                                        {
                                            if (currentMinigame == null)
                                            {
                                                oldMouseState = state2;
                                                oldKBState = state1;
                                                oldPadState = state3;
                                                return;
                                            }
                                            if (state3.IsConnected && state3.IsButtonDown(Buttons.X) && !oldPadState.IsButtonDown(Buttons.X))
                                                currentMinigame.receiveRightClick(getMouseX(), getMouseY(), true);
                                            else if (state3.IsConnected && state3.IsButtonDown(Buttons.A) && !oldPadState.IsButtonDown(Buttons.A))
                                                currentMinigame.receiveLeftClick(getMouseX(), getMouseY(), true);
                                            else if (state3.IsConnected && !state3.IsButtonDown(Buttons.X) && oldPadState.IsButtonDown(Buttons.X))
                                                currentMinigame.releaseRightClick(getMouseX(), getMouseY());
                                            else if (state3.IsConnected && !state3.IsButtonDown(Buttons.A) && oldPadState.IsButtonDown(Buttons.A))
                                                currentMinigame.releaseLeftClick(getMouseX(), getMouseY());
                                            foreach (Buttons b in Utility.getPressedButtons(oldPadState, state3))
                                                currentMinigame.receiveKeyRelease(Utility.mapGamePadButtonToKey(b));
                                            if (state3.IsConnected && state3.IsButtonDown(Buttons.A) && currentMinigame != null)
                                                currentMinigame.leftClickHeld(0, 0);
                                        }
                                        if (currentMinigame == null)
                                        {
                                            oldMouseState = state2;
                                            oldKBState = state1;
                                            oldPadState = state3;
                                            return;
                                        }
                                        if (state2.LeftButton == ButtonState.Pressed && oldMouseState.LeftButton != ButtonState.Pressed)
                                            currentMinigame.receiveLeftClick(getMouseX(), getMouseY(), true);
                                        if (state2.RightButton == ButtonState.Pressed && oldMouseState.RightButton != ButtonState.Pressed)
                                            currentMinigame.receiveRightClick(getMouseX(), getMouseY(), true);
                                        if (state2.LeftButton == ButtonState.Released && oldMouseState.LeftButton == ButtonState.Pressed)
                                            currentMinigame.releaseLeftClick(getMouseX(), getMouseY());
                                        if (state2.RightButton == ButtonState.Released && oldMouseState.RightButton == ButtonState.Pressed)
                                            currentMinigame.releaseLeftClick(getMouseX(), getMouseY());
                                        if (state2.LeftButton == ButtonState.Pressed && oldMouseState.LeftButton == ButtonState.Pressed)
                                            currentMinigame.leftClickHeld(getMouseX(), getMouseY());
                                        oldMouseState = state2;
                                        oldKBState = state1;
                                        oldPadState = state3;
                                    }
                                    if (currentMinigame != null && currentMinigame.tick(gameTime))
                                    {
                                        currentMinigame.unload();
                                        currentMinigame = null;
                                        fadeIn = true;
                                        fadeToBlackAlpha = 1f;
                                        return;
                                    }
                                }
                                flag = IsMultiplayer;
                            }
                            else if (farmEvent != null && farmEvent.tickUpdate(gameTime))
                            {
                                farmEvent.makeChangesToLocation();
                                timeOfDay = 600;
                                UpdateOther(gameTime);
                                displayHUD = true;
                                farmEvent = null;
                                currentLocation = getLocationFromName("FarmHouse");
                                player.position = Utility.PointToVector2(Utility.getHomeOfFarmer(player).getBedSpot()) * tileSize;
                                player.position.X -= tileSize;
                                changeMusicTrack("none");
                                currentLocation.resetForPlayerEntry();
                                player.forceCanMove();
                                freezeControls = false;
                                displayFarmer = true;
                                outdoorLight = Color.White;
                                viewportFreeze = false;
                                fadeToBlackAlpha = 0.0f;
                                fadeToBlack = false;
                                globalFadeToClear(null, 0.02f);
                                player.mailForTomorrow.Clear();
                                showEndOfNightStuff();
                            }
                            if (flag)
                            {
                                if (endOfNightMenus.Count() > 0 && activeClickableMenu == null)
                                    activeClickableMenu = endOfNightMenus.Pop();
                                if (activeClickableMenu != null)
                                {
                                    updateActiveMenu(gameTime);
                                }
                                else
                                {
                                    if (pauseTime > 0.0)
                                        updatePause(gameTime);
                                    if (!globalFade && !freezeControls && (activeClickableMenu == null && IsActive))
                                        InvokeMethodInfo(UpdateControlInput, gameTime);
                                    //InvokeBasePrivateInstancedMethod("UpdateControlInput", gameTime);
                                    //this.UpdateControlInput(gameTime);
                                }
                                if (showingEndOfNightStuff && endOfNightMenus.Count() == 0 && activeClickableMenu == null)
                                {
                                    showingEndOfNightStuff = false;
                                    globalFadeToClear(playMorningSong, 0.02f);
                                }
                                if (!showingEndOfNightStuff)
                                {
                                    if (IsMultiplayer || activeClickableMenu == null && currentMinigame == null)
                                        UpdateGameClock(gameTime);
                                    //this.UpdateCharacters(gameTime);
                                    //this.UpdateLocations(gameTime);
                                    //InvokeBasePrivateInstancedMethod("UpdateCharacters", gameTime);
                                    //InvokeBasePrivateInstancedMethod("UpdateLocations", gameTime);
                                    //UpdateViewPort(false, (Point)InvokeBasePrivateInstancedMethod("getViewportCenter"));

                                    InvokeMethodInfo(UpdateCharacters, gameTime);
                                    InvokeMethodInfo(UpdateLocations, gameTime);
                                    UpdateViewPort(false, (Point) InvokeMethodInfo(getViewportCenter));
                                }
                                UpdateOther(gameTime);
                                if (messagePause)
                                {
                                    KeyboardState state1 = Keyboard.GetState();
                                    MouseState state2 = Mouse.GetState();
                                    GamePadState state3 = GamePad.GetState(PlayerIndex.One);
                                    if (isOneOfTheseKeysDown(state1, options.actionButton) && !isOneOfTheseKeysDown(oldKBState, options.actionButton))
                                        pressActionButton(state1, state2, state3);
                                    oldKBState = state1;
                                    oldPadState = state3;
                                }
                            }
                        }
                        else
                        {
                            //InvokeBasePrivateInstancedMethod("UpdateTitleScreen", gameTime);
                            InvokeMethodInfo(UpdateTitleScreen, gameTime);
                            //this.UpdateTitleScreen(gameTime);
                            if (activeClickableMenu != null)
                                updateActiveMenu(gameTime);
                            if (gameMode == 10)
                                UpdateOther(gameTime);
                        }
                        if (audioEngine != null)
                            audioEngine.Update();
                        if (multiplayerMode == 2 && gameMode == 3)
                            server.sendMessages(gameTime);
                    }
                }
                catch (Exception ex)
                {
                    Log.Error("An error occurred in the overridden update loop: " + ex);
                }

                //typeof (Game).GetMethod("Update", BindingFlags.NonPublic | BindingFlags.Instance).Invoke(this, new object[] {gameTime});
                //base.Update(gameTime);
                
                #endregion
            }
            else
            {
                try
                {
                    base.Update(gameTime);
                }
                catch (Exception ex)
                {
                    Log.AsyncR("An error occured in the base update loop: " + ex);
                    Console.ReadKey();
                }
            }

            GameEvents.InvokeUpdateTick();
            if (FirstUpdate)
            {
                GameEvents.InvokeFirstUpdateTick();
                FirstUpdate = false;
            }

            if (CurrentUpdateTick % 2 == 0)
                GameEvents.InvokeSecondUpdateTick();

            if (CurrentUpdateTick % 4 == 0)
                GameEvents.InvokeFourthUpdateTick();

            if (CurrentUpdateTick % 8 == 0)
                GameEvents.InvokeEighthUpdateTick();

            if (CurrentUpdateTick % 15 == 0)
                GameEvents.InvokeQuarterSecondTick();

            if (CurrentUpdateTick % 30 == 0)
                GameEvents.InvokeHalfSecondTick();

            if (CurrentUpdateTick % 60 == 0)
                GameEvents.InvokeOneSecondTick();

            CurrentUpdateTick += 1;
            if (CurrentUpdateTick >= 60)
                CurrentUpdateTick = 0;

            if (KStatePrior != KStateNow)
                KStatePrior = KStateNow;

            for (var i = PlayerIndex.One; i <= PlayerIndex.Four; i++)
            {
                PreviouslyPressedButtons[(int) i] = GetButtonsDown(i);
            }
        }

        /// <summary>
        /// XNA Draw Method
        /// </summary>
        /// <param name="gameTime"></param>
        protected override void Draw(GameTime gameTime)
        {
            FramesPerSecond = 1 / (float) gameTime.ElapsedGameTime.TotalSeconds;

            if (Constants.EnableCompletelyOverridingBaseCalls)
            {
                #region Overridden Draw

                try
                {
                    if (!ZoomLevelIsOne)
                    {
                        GraphicsDevice.SetRenderTarget(Screen);
                    }

                    GraphicsDevice.Clear(BgColour);
                    if (options.showMenuBackground && activeClickableMenu != null && activeClickableMenu.showWithoutTransparencyIfOptionIsSet())
                    {
                        spriteBatch.Begin(SpriteSortMode.Deferred, BlendState.AlphaBlend, SamplerState.PointClamp, null, null);
                        activeClickableMenu.drawBackground(spriteBatch);
                        GraphicsEvents.InvokeOnPreRenderGuiEvent(null, EventArgs.Empty);
                        activeClickableMenu.draw(spriteBatch);
                        GraphicsEvents.InvokeOnPostRenderGuiEvent(null, EventArgs.Empty);
                        spriteBatch.End();
                        if (!ZoomLevelIsOne)
                        {
                            GraphicsDevice.SetRenderTarget(null);
                            GraphicsDevice.Clear(BgColour);
                            spriteBatch.Begin(SpriteSortMode.Immediate, BlendState.AlphaBlend, SamplerState.LinearClamp, DepthStencilState.Default, RasterizerState.CullNone);
                            spriteBatch.Draw(Screen, Vector2.Zero, Screen.Bounds, Color.White, 0f, Vector2.Zero, options.zoomLevel, SpriteEffects.None, 1f);
                            spriteBatch.End();
                        }
                        return;
                    }
                    if (gameMode == 11)
                    {
                        spriteBatch.Begin(SpriteSortMode.Immediate, BlendState.AlphaBlend, SamplerState.PointClamp, null, null);
                        spriteBatch.DrawString(smoothFont, "Stardew Valley has crashed...", new Vector2(16f, 16f), Color.HotPink);
                        spriteBatch.DrawString(smoothFont, "Please send the error report or a screenshot of this message to @ConcernedApe. (http://stardewvalley.net/contact/)", new Vector2(16f, 32f), new Color(0, 255, 0));
                        spriteBatch.DrawString(smoothFont, parseText(errorMessage, smoothFont, graphics.GraphicsDevice.Viewport.Width), new Vector2(16f, 48f), Color.White);
                        spriteBatch.End();
                        return;
                    }
                    if (currentMinigame != null)
                    {
                        currentMinigame.draw(spriteBatch);
                        if (globalFade && !menuUp && (!nameSelectUp || messagePause))
                        {
                            spriteBatch.Begin(SpriteSortMode.Deferred, BlendState.AlphaBlend, SamplerState.PointClamp, null, null);
                            spriteBatch.Draw(fadeToBlackRect, graphics.GraphicsDevice.Viewport.Bounds, Color.Black * ((gameMode == 0) ? (1f - fadeToBlackAlpha) : fadeToBlackAlpha));
                            spriteBatch.End();
                        }
                        if (!ZoomLevelIsOne)
                        {
                            GraphicsDevice.SetRenderTarget(null);
                            GraphicsDevice.Clear(BgColour);
                            spriteBatch.Begin(SpriteSortMode.Immediate, BlendState.AlphaBlend, SamplerState.LinearClamp, DepthStencilState.Default, RasterizerState.CullNone);
                            spriteBatch.Draw(Screen, Vector2.Zero, Screen.Bounds, Color.White, 0f, Vector2.Zero, options.zoomLevel, SpriteEffects.None, 1f);
                            spriteBatch.End();
                        }
                        return;
                    }
                    if (showingEndOfNightStuff)
                    {
                        spriteBatch.Begin(SpriteSortMode.Deferred, BlendState.AlphaBlend, SamplerState.PointClamp, null, null);
                        activeClickableMenu?.draw(spriteBatch);
                        spriteBatch.End();
                        if (!ZoomLevelIsOne)
                        {
                            GraphicsDevice.SetRenderTarget(null);
                            GraphicsDevice.Clear(BgColour);
                            spriteBatch.Begin(SpriteSortMode.Immediate, BlendState.AlphaBlend, SamplerState.LinearClamp, DepthStencilState.Default, RasterizerState.CullNone);
                            spriteBatch.Draw(Screen, Vector2.Zero, Screen.Bounds, Color.White, 0f, Vector2.Zero, options.zoomLevel, SpriteEffects.None, 1f);
                            spriteBatch.End();
                        }
                        return;
                    }
                    if (gameMode == 6)
                    {
                        spriteBatch.Begin(SpriteSortMode.Deferred, BlendState.AlphaBlend, SamplerState.PointClamp, null, null);
                        string text = "";
                        int num = 0;
                        while (num < gameTime.TotalGameTime.TotalMilliseconds % 999.0 / 333.0)
                        {
                            text += ".";
                            num++;
                        }
                        SpriteText.drawString(spriteBatch, "Loading" + text, 64, graphics.GraphicsDevice.Viewport.Height - 64, 999, -1, 999, 1f, 1f, false, 0, "Loading...");
                        spriteBatch.End();
                        if (!ZoomLevelIsOne)
                        {
                            GraphicsDevice.SetRenderTarget(null);
                            GraphicsDevice.Clear(BgColour);
                            spriteBatch.Begin(SpriteSortMode.Immediate, BlendState.AlphaBlend, SamplerState.LinearClamp, DepthStencilState.Default, RasterizerState.CullNone);
                            spriteBatch.Draw(Screen, Vector2.Zero, Screen.Bounds, Color.White, 0f, Vector2.Zero, options.zoomLevel, SpriteEffects.None, 1f);
                            spriteBatch.End();
                        }
                        return;
                    }
                    if (gameMode == 0)
                    {
                        spriteBatch.Begin(SpriteSortMode.Deferred, BlendState.AlphaBlend, SamplerState.PointClamp, null, null);
                    }
                    else
                    {
                        if (drawLighting)
                        {
                            GraphicsDevice.SetRenderTarget(lightmap);
                            GraphicsDevice.Clear(Color.White * 0f);
                            spriteBatch.Begin(SpriteSortMode.Deferred, BlendState.NonPremultiplied, SamplerState.PointClamp, null, null);
                            spriteBatch.Draw(staminaRect, lightmap.Bounds, currentLocation.name.Equals("UndergroundMine") ? mine.getLightingColor(gameTime) : ((!ambientLight.Equals(Color.White) && (!isRaining || !currentLocation.isOutdoors)) ? ambientLight : outdoorLight));
                            for (int i = 0; i < currentLightSources.Count; i++)
                            {
                                if (Utility.isOnScreen(currentLightSources.ElementAt(i).position, (int) (currentLightSources.ElementAt(i).radius * tileSize * 4f)))
                                {
                                    spriteBatch.Draw(currentLightSources.ElementAt(i).lightTexture, GlobalToLocal(viewport, currentLightSources.ElementAt(i).position) / options.lightingQuality, currentLightSources.ElementAt(i).lightTexture.Bounds, currentLightSources.ElementAt(i).color, 0f, new Vector2(currentLightSources.ElementAt(i).lightTexture.Bounds.Center.X, currentLightSources.ElementAt(i).lightTexture.Bounds.Center.Y), currentLightSources.ElementAt(i).radius / options.lightingQuality, SpriteEffects.None, 0.9f);
                                }
                            }
                            spriteBatch.End();
                            GraphicsDevice.SetRenderTarget(ZoomLevelIsOne ? null : Screen);
                        }
                        if (bloomDay)
                        {
                            bloom?.BeginDraw();
                        }
                        GraphicsDevice.Clear(BgColour);
                        spriteBatch.Begin(SpriteSortMode.Deferred, BlendState.AlphaBlend, SamplerState.PointClamp, null, null);
                        GraphicsEvents.InvokeOnPreRenderEvent(null, EventArgs.Empty);
                        background?.draw(spriteBatch);
                        mapDisplayDevice.BeginScene(spriteBatch);
                        currentLocation.Map.GetLayer("Back").Draw(mapDisplayDevice, viewport, Location.Origin, false, pixelZoom);
                        currentLocation.drawWater(spriteBatch);
                        if (CurrentEvent == null)
                        {
                            using (List<NPC>.Enumerator enumerator = currentLocation.characters.GetEnumerator())
                            {
                                while (enumerator.MoveNext())
                                {
                                    NPC current = enumerator.Current;
                                    if (current != null && !current.swimming && !current.hideShadow && !current.IsMonster && !currentLocation.shouldShadowBeDrawnAboveBuildingsLayer(current.getTileLocation()))
                                    {
                                        spriteBatch.Draw(shadowTexture, GlobalToLocal(viewport, current.position + new Vector2(current.sprite.spriteWidth * pixelZoom / 2f, current.GetBoundingBox().Height + (current.IsMonster ? 0 : (pixelZoom * 3)))), shadowTexture.Bounds, Color.White, 0f, new Vector2(shadowTexture.Bounds.Center.X, shadowTexture.Bounds.Center.Y), (pixelZoom + current.yJumpOffset / 40f) * current.scale, SpriteEffects.None, Math.Max(0f, current.getStandingY() / 10000f) - 1E-06f);
                                    }
                                }
                                goto IL_B30;
                            }
                        }
                        foreach (NPC current2 in CurrentEvent.actors)
                        {
                            if (!current2.swimming && !current2.hideShadow && !currentLocation.shouldShadowBeDrawnAboveBuildingsLayer(current2.getTileLocation()))
                            {
                                spriteBatch.Draw(shadowTexture, GlobalToLocal(viewport, current2.position + new Vector2(current2.sprite.spriteWidth * pixelZoom / 2f, current2.GetBoundingBox().Height + (current2.IsMonster ? 0 : (pixelZoom * 3)))), shadowTexture.Bounds, Color.White, 0f, new Vector2(shadowTexture.Bounds.Center.X, shadowTexture.Bounds.Center.Y), (pixelZoom + current2.yJumpOffset / 40f) * current2.scale, SpriteEffects.None, Math.Max(0f, current2.getStandingY() / 10000f) - 1E-06f);
                            }
                        }
                        IL_B30:
                        if (!player.swimming && !player.isRidingHorse() && !currentLocation.shouldShadowBeDrawnAboveBuildingsLayer(player.getTileLocation()))
                        {
                            spriteBatch.Draw(shadowTexture, GlobalToLocal(player.position + new Vector2(32f, 24f)), shadowTexture.Bounds, Color.White, 0f, new Vector2(shadowTexture.Bounds.Center.X, shadowTexture.Bounds.Center.Y), 4f - (((player.running || player.usingTool) && player.FarmerSprite.indexInCurrentAnimation > 1) ? (Math.Abs(FarmerRenderer.featureYOffsetPerFrame[player.FarmerSprite.CurrentFrame]) * 0.5f) : 0f), SpriteEffects.None, 0f);
                        }
                        currentLocation.Map.GetLayer("Buildings").Draw(mapDisplayDevice, viewport, Location.Origin, false, pixelZoom);
                        mapDisplayDevice.EndScene();
                        spriteBatch.End();
                        spriteBatch.Begin(SpriteSortMode.FrontToBack, BlendState.AlphaBlend, SamplerState.PointClamp, null, null);
                        if (CurrentEvent == null)
                        {
                            using (List<NPC>.Enumerator enumerator3 = currentLocation.characters.GetEnumerator())
                            {
                                while (enumerator3.MoveNext())
                                {
                                    NPC current3 = enumerator3.Current;
                                    if (current3 != null && !current3.swimming && !current3.hideShadow && currentLocation.shouldShadowBeDrawnAboveBuildingsLayer(current3.getTileLocation()))
                                    {
                                        spriteBatch.Draw(shadowTexture, GlobalToLocal(viewport, current3.position + new Vector2(current3.sprite.spriteWidth * pixelZoom / 2f, current3.GetBoundingBox().Height + (current3.IsMonster ? 0 : (pixelZoom * 3)))), shadowTexture.Bounds, Color.White, 0f, new Vector2(shadowTexture.Bounds.Center.X, shadowTexture.Bounds.Center.Y), (pixelZoom + current3.yJumpOffset / 40f) * current3.scale, SpriteEffects.None, Math.Max(0f, current3.getStandingY() / 10000f) - 1E-06f);
                                    }
                                }
                                goto IL_F5F;
                            }
                        }
                        foreach (NPC current4 in CurrentEvent.actors)
                        {
                            if (!current4.swimming && !current4.hideShadow && currentLocation.shouldShadowBeDrawnAboveBuildingsLayer(current4.getTileLocation()))
                            {
                                spriteBatch.Draw(shadowTexture, GlobalToLocal(viewport, current4.position + new Vector2(current4.sprite.spriteWidth * pixelZoom / 2f, current4.GetBoundingBox().Height + (current4.IsMonster ? 0 : (pixelZoom * 3)))), shadowTexture.Bounds, Color.White, 0f, new Vector2(shadowTexture.Bounds.Center.X, shadowTexture.Bounds.Center.Y), (pixelZoom + current4.yJumpOffset / 40f) * current4.scale, SpriteEffects.None, Math.Max(0f, current4.getStandingY() / 10000f) - 1E-06f);
                            }
                        }
                        IL_F5F:
                        if (!player.swimming && !player.isRidingHorse() && currentLocation.shouldShadowBeDrawnAboveBuildingsLayer(player.getTileLocation()))
                        {
                            spriteBatch.Draw(shadowTexture, GlobalToLocal(player.position + new Vector2(32f, 24f)), shadowTexture.Bounds, Color.White, 0f, new Vector2(shadowTexture.Bounds.Center.X, shadowTexture.Bounds.Center.Y), 4f - (((player.running || player.usingTool) && player.FarmerSprite.indexInCurrentAnimation > 1) ? (Math.Abs(FarmerRenderer.featureYOffsetPerFrame[player.FarmerSprite.CurrentFrame]) * 0.5f) : 0f), SpriteEffects.None, Math.Max(0.0001f, player.getStandingY() / 10000f + 0.00011f) - 0.0001f);
                        }
                        if (displayFarmer)
                        {
                            player.draw(spriteBatch);
                        }
                        if ((eventUp || killScreen) && !killScreen)
                        {
                            currentLocation.currentEvent?.draw(spriteBatch);
                        }
                        if (player.currentUpgrade != null && player.currentUpgrade.daysLeftTillUpgradeDone <= 3 && currentLocation.Name.Equals("Farm"))
                        {
                            spriteBatch.Draw(player.currentUpgrade.workerTexture, GlobalToLocal(viewport, player.currentUpgrade.positionOfCarpenter), player.currentUpgrade.getSourceRectangle(), Color.White, 0f, Vector2.Zero, 1f, SpriteEffects.None, (player.currentUpgrade.positionOfCarpenter.Y + tileSize * 3 / 4) / 10000f);
                        }
                        currentLocation.draw(spriteBatch);
                        if (eventUp && currentLocation.currentEvent?.messageToScreen != null)
                        {
                            drawWithBorder(currentLocation.currentEvent.messageToScreen, Color.Black, Color.White, new Vector2(graphics.GraphicsDevice.Viewport.TitleSafeArea.Width / 2 - borderFont.MeasureString(currentLocation.currentEvent.messageToScreen).X / 2f, graphics.GraphicsDevice.Viewport.TitleSafeArea.Height - tileSize), 0f, 1f, 0.999f);
                        }
                        if (player.ActiveObject == null && (player.UsingTool || pickingTool) && player.CurrentTool != null && (!player.CurrentTool.Name.Equals("Seeds") || pickingTool))
                        {
                            drawTool(player);
                        }
                        if (currentLocation.Name.Equals("Farm"))
                        {
                            //typeof (Game1).GetMethod("drawFarmBuildings", BindingFlags.NonPublic | BindingFlags.Instance).Invoke(Program.gamePtr, null);
                            DrawFarmBuildings.Invoke(Program.gamePtr, null);
                            //this.drawFarmBuildings();
                        }
                        if (tvStation >= 0)
                        {
                            spriteBatch.Draw(tvStationTexture, GlobalToLocal(viewport, new Vector2(6 * tileSize + tileSize / 4, 2 * tileSize + tileSize / 2)), new Rectangle(tvStation * 24, 0, 24, 15), Color.White, 0f, Vector2.Zero, 4f, SpriteEffects.None, 1E-08f);
                        }
                        if (panMode)
                        {
                            spriteBatch.Draw(fadeToBlackRect, new Rectangle((int) Math.Floor((getOldMouseX() + viewport.X) / (double) tileSize) * tileSize - viewport.X, (int) Math.Floor((getOldMouseY() + viewport.Y) / (double) tileSize) * tileSize - viewport.Y, tileSize, tileSize), Color.Lime * 0.75f);
                            foreach (Warp current5 in currentLocation.warps)
                            {
                                spriteBatch.Draw(fadeToBlackRect, new Rectangle(current5.X * tileSize - viewport.X, current5.Y * tileSize - viewport.Y, tileSize, tileSize), Color.Red * 0.75f);
                            }
                        }
                        mapDisplayDevice.BeginScene(spriteBatch);
                        currentLocation.Map.GetLayer("Front").Draw(mapDisplayDevice, viewport, Location.Origin, false, pixelZoom);
                        mapDisplayDevice.EndScene();
                        currentLocation.drawAboveFrontLayer(spriteBatch);
                        spriteBatch.End();
                        spriteBatch.Begin(SpriteSortMode.Deferred, BlendState.AlphaBlend, SamplerState.PointClamp, null, null);
                        if (currentLocation.Name.Equals("Farm") && stats.SeedsSown >= 200u)
                        {
                            spriteBatch.Draw(debrisSpriteSheet, GlobalToLocal(viewport, new Vector2(3 * tileSize + tileSize / 4, tileSize + tileSize / 3)), getSourceRectForStandardTileSheet(debrisSpriteSheet, 16), Color.White);
                            spriteBatch.Draw(debrisSpriteSheet, GlobalToLocal(viewport, new Vector2(4 * tileSize + tileSize, 2 * tileSize + tileSize)), getSourceRectForStandardTileSheet(debrisSpriteSheet, 16), Color.White);
                            spriteBatch.Draw(debrisSpriteSheet, GlobalToLocal(viewport, new Vector2(5 * tileSize, 2 * tileSize)), getSourceRectForStandardTileSheet(debrisSpriteSheet, 16), Color.White);
                            spriteBatch.Draw(debrisSpriteSheet, GlobalToLocal(viewport, new Vector2(3 * tileSize + tileSize / 2, 3 * tileSize)), getSourceRectForStandardTileSheet(debrisSpriteSheet, 16), Color.White);
                            spriteBatch.Draw(debrisSpriteSheet, GlobalToLocal(viewport, new Vector2(5 * tileSize - tileSize / 4, tileSize)), getSourceRectForStandardTileSheet(debrisSpriteSheet, 16), Color.White);
                            spriteBatch.Draw(debrisSpriteSheet, GlobalToLocal(viewport, new Vector2(4 * tileSize, 3 * tileSize + tileSize / 6)), getSourceRectForStandardTileSheet(debrisSpriteSheet, 16), Color.White);
                            spriteBatch.Draw(debrisSpriteSheet, GlobalToLocal(viewport, new Vector2(4 * tileSize + tileSize / 5, 2 * tileSize + tileSize / 3)), getSourceRectForStandardTileSheet(debrisSpriteSheet, 16), Color.White);
                        }
                        if (displayFarmer && player.ActiveObject != null && player.ActiveObject.bigCraftable && checkBigCraftableBoundariesForFrontLayer() && currentLocation.Map.GetLayer("Front").PickTile(new Location(player.getStandingX(), player.getStandingY()), viewport.Size) == null)
                        {
                            drawPlayerHeldObject(player);
                        }
                        else if (displayFarmer && player.ActiveObject != null && ((currentLocation.Map.GetLayer("Front").PickTile(new Location((int) player.position.X, (int) player.position.Y - tileSize * 3 / 5), viewport.Size) != null && !currentLocation.Map.GetLayer("Front").PickTile(new Location((int) player.position.X, (int) player.position.Y - tileSize * 3 / 5), viewport.Size).TileIndexProperties.ContainsKey("FrontAlways")) || (currentLocation.Map.GetLayer("Front").PickTile(new Location(player.GetBoundingBox().Right, (int) player.position.Y - tileSize * 3 / 5), viewport.Size) != null && !currentLocation.Map.GetLayer("Front").PickTile(new Location(player.GetBoundingBox().Right, (int) player.position.Y - tileSize * 3 / 5), viewport.Size).TileIndexProperties.ContainsKey("FrontAlways"))))
                        {
                            drawPlayerHeldObject(player);
                        }
                        if ((player.UsingTool || pickingTool) && player.CurrentTool != null && (!player.CurrentTool.Name.Equals("Seeds") || pickingTool) && currentLocation.Map.GetLayer("Front").PickTile(new Location(player.getStandingX(), (int) player.position.Y - tileSize * 3 / 5), viewport.Size) != null && currentLocation.Map.GetLayer("Front").PickTile(new Location(player.getStandingX(), player.getStandingY()), viewport.Size) == null)
                        {
                            drawTool(player);
                        }
                        if (currentLocation.Map.GetLayer("AlwaysFront") != null)
                        {
                            mapDisplayDevice.BeginScene(spriteBatch);
                            currentLocation.Map.GetLayer("AlwaysFront").Draw(mapDisplayDevice, viewport, Location.Origin, false, pixelZoom);
                            mapDisplayDevice.EndScene();
                        }
                        if (toolHold > 400f && player.CurrentTool.UpgradeLevel >= 1 && player.canReleaseTool)
                        {
                            Color color = Color.White;
                            switch ((int) (toolHold / 600f) + 2)
                            {
                                case 1:
                                    color = Tool.copperColor;
                                    break;
                                case 2:
                                    color = Tool.steelColor;
                                    break;
                                case 3:
                                    color = Tool.goldColor;
                                    break;
                                case 4:
                                    color = Tool.iridiumColor;
                                    break;
                            }
                            spriteBatch.Draw(littleEffect, new Rectangle((int) player.getLocalPosition(viewport).X - 2, (int) player.getLocalPosition(viewport).Y - (player.CurrentTool.Name.Equals("Watering Can") ? 0 : tileSize) - 2, (int) (toolHold % 600f * 0.08f) + 4, tileSize / 8 + 4), Color.Black);
                            spriteBatch.Draw(littleEffect, new Rectangle((int) player.getLocalPosition(viewport).X, (int) player.getLocalPosition(viewport).Y - (player.CurrentTool.Name.Equals("Watering Can") ? 0 : tileSize), (int) (toolHold % 600f * 0.08f), tileSize / 8), color);
                        }
                        if (isDebrisWeather && currentLocation.IsOutdoors && !currentLocation.ignoreDebrisWeather && !currentLocation.Name.Equals("Desert") && viewport.X > -10)
                        {
                            foreach (WeatherDebris current6 in debrisWeather)
                            {
                                current6.draw(spriteBatch);
                            }
                        }
                        farmEvent?.draw(spriteBatch);
                        if (currentLocation.LightLevel > 0f && timeOfDay < 2000)
                        {
                            spriteBatch.Draw(fadeToBlackRect, graphics.GraphicsDevice.Viewport.Bounds, Color.Black * currentLocation.LightLevel);
                        }
                        if (screenGlow)
                        {
                            spriteBatch.Draw(fadeToBlackRect, graphics.GraphicsDevice.Viewport.Bounds, screenGlowColor * screenGlowAlpha);
                        }
                        currentLocation.drawAboveAlwaysFrontLayer(spriteBatch);
                        if (player.CurrentTool is FishingRod && ((player.CurrentTool as FishingRod).isTimingCast || (player.CurrentTool as FishingRod).castingChosenCountdown > 0f || (player.CurrentTool as FishingRod).fishCaught || (player.CurrentTool as FishingRod).showingTreasure))
                        {
                            player.CurrentTool.draw(spriteBatch);
                        }
                        if (isRaining && currentLocation.IsOutdoors && !currentLocation.Name.Equals("Desert") && !(currentLocation is Summit) && (!eventUp || currentLocation.isTileOnMap(new Vector2(viewport.X / tileSize, viewport.Y / tileSize))))
                        {
                            for (int j = 0; j < rainDrops.Length; j++)
                            {
                                spriteBatch.Draw(rainTexture, rainDrops[j].position, getSourceRectForStandardTileSheet(rainTexture, rainDrops[j].frame), Color.White);
                            }
                        }

                        spriteBatch.End();

                        //base.Draw(gameTime);

                        spriteBatch.Begin(SpriteSortMode.FrontToBack, BlendState.AlphaBlend, SamplerState.PointClamp, null, null);
                        if (eventUp && currentLocation.currentEvent != null)
                        {
                            foreach (NPC current7 in currentLocation.currentEvent.actors)
                            {
                                if (current7.isEmoting)
                                {
                                    Vector2 localPosition = current7.getLocalPosition(viewport);
                                    localPosition.Y -= tileSize * 2 + pixelZoom * 3;
                                    if (current7.age == 2)
                                    {
                                        localPosition.Y += tileSize / 2;
                                    }
                                    else if (current7.gender == 1)
                                    {
                                        localPosition.Y += tileSize / 6;
                                    }
                                    spriteBatch.Draw(emoteSpriteSheet, localPosition, new Rectangle(current7.CurrentEmoteIndex * (tileSize / 4) % emoteSpriteSheet.Width, current7.CurrentEmoteIndex * (tileSize / 4) / emoteSpriteSheet.Width * (tileSize / 4), tileSize / 4, tileSize / 4), Color.White, 0f, Vector2.Zero, 4f, SpriteEffects.None, current7.getStandingY() / 10000f);
                                }
                            }
                        }
                        spriteBatch.End();
                        if (drawLighting)
                        {
                            spriteBatch.Begin(SpriteSortMode.Deferred, new BlendState
                            {
                                ColorBlendFunction = BlendFunction.ReverseSubtract,
                                ColorDestinationBlend = Blend.One,
                                ColorSourceBlend = Blend.SourceColor
                            }, SamplerState.LinearClamp, null, null);
                            spriteBatch.Draw(lightmap, Vector2.Zero, lightmap.Bounds, Color.White, 0f, Vector2.Zero, options.lightingQuality, SpriteEffects.None, 1f);
                            if (isRaining && currentLocation.isOutdoors && !(currentLocation is Desert))
                            {
                                spriteBatch.Draw(staminaRect, graphics.GraphicsDevice.Viewport.Bounds, Color.OrangeRed * 0.45f);
                            }
                            spriteBatch.End();
                        }
                        spriteBatch.Begin(SpriteSortMode.Deferred, BlendState.AlphaBlend, SamplerState.PointClamp, null, null);
                        if (drawGrid)
                        {
                            int num2 = -viewport.X % tileSize;
                            float num3 = -(float) viewport.Y % tileSize;
                            for (int k = num2; k < graphics.GraphicsDevice.Viewport.Width; k += tileSize)
                            {
                                spriteBatch.Draw(staminaRect, new Rectangle(k, (int) num3, 1, graphics.GraphicsDevice.Viewport.Height), Color.Red * 0.5f);
                            }
                            for (float num4 = num3; num4 < (float) graphics.GraphicsDevice.Viewport.Height; num4 += (float) tileSize)
                            {
                                spriteBatch.Draw(staminaRect, new Rectangle(num2, (int) num4, graphics.GraphicsDevice.Viewport.Width, 1), Color.Red * 0.5f);
                            }
                        }
                        if (currentBillboard != 0)
                        {
                            drawBillboard();
                        }
                        if ((displayHUD || eventUp) && currentBillboard == 0 && gameMode == 3 && !freezeControls && !panMode)
                        {
                            GraphicsEvents.InvokeOnPreRenderHudEvent(null, EventArgs.Empty);
                            //typeof (Game1).GetMethod("drawHUD", BindingFlags.NonPublic | BindingFlags.Instance).Invoke(Program.gamePtr, null);
                            DrawHUD.Invoke(Program.gamePtr, null);
                            GraphicsEvents.InvokeOnPostRenderHudEvent(null, EventArgs.Empty);
                            //this.drawHUD();
                        }
                        else if (activeClickableMenu == null && farmEvent == null)
                        {
                            spriteBatch.Draw(mouseCursors, new Vector2(getOldMouseX(), getOldMouseY()), getSourceRectForStandardTileSheet(mouseCursors, 0, 16, 16), Color.White, 0f, Vector2.Zero, 4f + dialogueButtonScale / 150f, SpriteEffects.None, 1f);
                        }
                        if (hudMessages.Any() && (!eventUp || isFestival()))
                        {
                            for (int l = hudMessages.Count - 1; l >= 0; l--)
                            {
                                hudMessages[l].draw(spriteBatch, l);
                            }
                        }
                    }
                    farmEvent?.draw(spriteBatch);
                    if (dialogueUp && !nameSelectUp && !messagePause && !(activeClickableMenu is DialogueBox))
                    {
                        //typeof (Game1).GetMethod("drawDialogueBox", BindingFlags.NonPublic | BindingFlags.Instance).Invoke(Program.gamePtr, null);
                        DrawDialogueBox.Invoke(Program.gamePtr, null);
                        //this.drawDialogueBox();
                    }
                    if (progressBar)
                    {
                        spriteBatch.Draw(fadeToBlackRect, new Rectangle((graphics.GraphicsDevice.Viewport.TitleSafeArea.Width - dialogueWidth) / 2, graphics.GraphicsDevice.Viewport.TitleSafeArea.Bottom - tileSize * 2, dialogueWidth, tileSize / 2), Color.LightGray);
                        spriteBatch.Draw(staminaRect, new Rectangle((graphics.GraphicsDevice.Viewport.TitleSafeArea.Width - dialogueWidth) / 2, graphics.GraphicsDevice.Viewport.TitleSafeArea.Bottom - tileSize * 2, (int) (pauseAccumulator / pauseTime * dialogueWidth), tileSize / 2), Color.DimGray);
                    }
                    if (eventUp)
                    {
                        currentLocation.currentEvent?.drawAfterMap(spriteBatch);
                    }
                    if (isRaining && currentLocation.isOutdoors && !(currentLocation is Desert))
                    {
                        spriteBatch.Draw(staminaRect, graphics.GraphicsDevice.Viewport.Bounds, Color.Blue * 0.2f);
                    }
                    if ((fadeToBlack || globalFade) && !menuUp && (!nameSelectUp || messagePause))
                    {
                        spriteBatch.Draw(fadeToBlackRect, graphics.GraphicsDevice.Viewport.Bounds, Color.Black * ((gameMode == 0) ? (1f - fadeToBlackAlpha) : fadeToBlackAlpha));
                    }
                    else if (flashAlpha > 0f)
                    {
                        if (options.screenFlash)
                        {
                            spriteBatch.Draw(fadeToBlackRect, graphics.GraphicsDevice.Viewport.Bounds, Color.White * Math.Min(1f, flashAlpha));
                        }
                        flashAlpha -= 0.1f;
                    }
                    if ((messagePause || globalFade) && dialogueUp)
                    {
                        //typeof (Game1).GetMethod("drawDialogueBox", BindingFlags.NonPublic | BindingFlags.Instance).Invoke(Program.gamePtr, null);
                        DrawDialogueBox.Invoke(Program.gamePtr, null);
                        //this.drawDialogueBox();
                    }
                    foreach (TemporaryAnimatedSprite current8 in screenOverlayTempSprites)
                    {
<<<<<<< HEAD
                        panMode ? ((getOldMouseX() + viewport.X) / tileSize + "," + (getOldMouseY() + viewport.Y) / tileSize) : string.Concat("aplayer: ", player.getStandingX() / tileSize, ", ", player.getStandingY() / tileSize),
                        Environment.NewLine,
                        "debugOutput: ",
                        debugOutput
                    }), new Vector2(GraphicsDevice.Viewport.TitleSafeArea.X, GraphicsDevice.Viewport.TitleSafeArea.Y), Color.Red, 0f, Vector2.Zero, 1f, SpriteEffects.None, 0.9999999f);
                }
                if (inputMode)
                {
                    spriteBatch.DrawString(smallFont, "Input: " + debugInput, new Vector2(tileSize, tileSize * 3), Color.Purple);
                }
                if (showKeyHelp)
                {
                    spriteBatch.DrawString(smallFont, keyHelpString, new Vector2(tileSize, viewport.Height - tileSize - (dialogueUp ? (tileSize * 3 + (isQuestion ? (questionChoices.Count * tileSize) : 0)) : 0) - smallFont.MeasureString(keyHelpString).Y), Color.LightGray, 0f, Vector2.Zero, 1f, SpriteEffects.None, 0.9999999f);
                }
                if (activeClickableMenu != null)
                {
                    GraphicsEvents.InvokeOnPreRenderGuiEvent(null, EventArgs.Empty);
                    activeClickableMenu.draw(spriteBatch);
                    GraphicsEvents.InvokeOnPostRenderGuiEvent(null, EventArgs.Empty);
                }
                else
                {
                    farmEvent?.drawAboveEverything(spriteBatch);
                }
                
                GraphicsEvents.InvokeOnPostRenderEvent(null, EventArgs.Empty);
                spriteBatch.End();                
=======
                        current8.draw(spriteBatch, true);
                    }
                    if (debugMode)
                    {
                        spriteBatch.DrawString(smallFont, string.Concat(new object[]
                        {
                            panMode ? ((getOldMouseX() + viewport.X) / tileSize + "," + (getOldMouseY() + viewport.Y) / tileSize) : string.Concat("aplayer: ", player.getStandingX() / tileSize, ", ", player.getStandingY() / tileSize),
                            Environment.NewLine,
                            "debugOutput: ",
                            debugOutput
                        }), new Vector2(GraphicsDevice.Viewport.TitleSafeArea.X, GraphicsDevice.Viewport.TitleSafeArea.Y), Color.Red, 0f, Vector2.Zero, 1f, SpriteEffects.None, 0.9999999f);
                    }
                    if (inputMode)
                    {
                        spriteBatch.DrawString(smallFont, "Input: " + debugInput, new Vector2(tileSize, tileSize * 3), Color.Purple);
                    }
                    if (showKeyHelp)
                    {
                        spriteBatch.DrawString(smallFont, keyHelpString, new Vector2(tileSize, viewport.Height - tileSize - (dialogueUp ? (tileSize * 3 + (isQuestion ? (questionChoices.Count * tileSize) : 0)) : 0) - smallFont.MeasureString(keyHelpString).Y), Color.LightGray, 0f, Vector2.Zero, 1f, SpriteEffects.None, 0.9999999f);
                    }
                    if (activeClickableMenu != null)
                    {
                        GraphicsEvents.InvokeOnPreRenderGuiEvent(null, EventArgs.Empty);
                        activeClickableMenu.draw(spriteBatch);
                        GraphicsEvents.InvokeOnPostRenderGuiEvent(null, EventArgs.Empty);
                    }
                    else
                    {
                        farmEvent?.drawAboveEverything(spriteBatch);
                    }

                    GraphicsEvents.InvokeOnPostRenderEvent(null, EventArgs.Empty);
                    spriteBatch.End();

                    GraphicsEvents.InvokeDrawTick();
                    GraphicsEvents.InvokeDrawInRenderTargetTick();
>>>>>>> e6728811

                    if (!ZoomLevelIsOne)
                    {
                        GraphicsDevice.SetRenderTarget(null);
                        GraphicsDevice.Clear(BgColour);
                        spriteBatch.Begin(SpriteSortMode.Immediate, BlendState.Opaque, SamplerState.LinearClamp, DepthStencilState.Default, RasterizerState.CullNone);
                        spriteBatch.Draw(Screen, Vector2.Zero, Screen.Bounds, Color.White, 0f, Vector2.Zero, options.zoomLevel, SpriteEffects.None, 1f);
                        spriteBatch.End();
                    }
                }
                catch (Exception ex)
                {
                    Log.Error("An error occured in the overridden draw loop: " + ex);
                }

                GraphicsEvents.InvokeDrawTick();
                GraphicsEvents.InvokeDrawInRenderTargetTick();

                #endregion
            }
            else
            {
                #region Base Draw Call

                try
                {
                    base.Draw(gameTime);
                }
                catch (Exception ex)
                {
                    Log.AsyncR("An error occured in the base draw loop: " + ex);
                    Console.ReadKey();
                }

                GraphicsEvents.InvokeDrawTick();

                if (Constants.EnableDrawingIntoRenderTarget)
                {
                    if (!options.zoomLevel.Equals(1.0f))
                    {
                        if (Screen.RenderTargetUsage == RenderTargetUsage.DiscardContents)
                        {
                            Screen = new RenderTarget2D(graphics.GraphicsDevice, Math.Min(4096, (int) (Window.ClientBounds.Width * (1.0 / options.zoomLevel))),
                                Math.Min(4096, (int) (Window.ClientBounds.Height * (1.0 / options.zoomLevel))),
                                false, SurfaceFormat.Color, DepthFormat.Depth16, 1, RenderTargetUsage.PreserveContents);
                        }
                        GraphicsDevice.SetRenderTarget(Screen);
                    }

                    // Not beginning the batch due to inconsistancies with the standard draw tick...
                    //spriteBatch.Begin(SpriteSortMode.Immediate, BlendState.AlphaBlend, SamplerState.PointClamp, null, null);

                    GraphicsEvents.InvokeDrawInRenderTargetTick();

                    //spriteBatch.End();

                    //Re-draw the HUD
                    spriteBatch.Begin(SpriteSortMode.Immediate, BlendState.AlphaBlend, SamplerState.PointClamp, null, null);
                    activeClickableMenu?.draw(spriteBatch);
                    /*
                if ((displayHUD || eventUp) && currentBillboard == 0 && gameMode == 3 && !freezeControls && !panMode)
                    typeof (Game1).GetMethod("drawHUD", BindingFlags.NonPublic | BindingFlags.Instance)?.Invoke(Program.gamePtr, null);
                */
                    spriteBatch.Draw(mouseCursors, new Vector2(getOldMouseX(), getOldMouseY()), getSourceRectForStandardTileSheet(mouseCursors, options.gamepadControls ? 44 : 0, 16, 16), Color.White, 0.0f, Vector2.Zero, pixelZoom + dialogueButtonScale / 150f, SpriteEffects.None, 1f);

                    spriteBatch.End();

                    if (!options.zoomLevel.Equals(1.0f))
                    {
                        GraphicsDevice.SetRenderTarget(null);
                        spriteBatch.Begin(SpriteSortMode.Immediate, BlendState.Opaque, SamplerState.LinearClamp, DepthStencilState.Default, RasterizerState.CullNone);
                        spriteBatch.Draw(Screen, Vector2.Zero, Screen.Bounds, Color.White, 0.0f, Vector2.Zero, options.zoomLevel, SpriteEffects.None, 1f);
                        spriteBatch.End();
                    }
                }

                #endregion
            }

            if (Debug)
            {
                spriteBatch.Begin();

                int i = 0;
                while (DebugMessageQueue.Any())
                {
                    string s = DebugMessageQueue.Dequeue();
                    spriteBatch.DrawString(smoothFont, s, new Vector2(0, i * 14), Color.CornflowerBlue);
                    i++;
                }
                GraphicsEvents.InvokeDrawDebug(null, EventArgs.Empty);

                spriteBatch.End();
            }
            else
            {
                DebugMessageQueue.Clear();
            }
        }

        [Obsolete("Do not use at this time.")]
        // ReSharper disable once UnusedMember.Local
        private static int RegisterModItem(SObject modItem)
        {
            if (modItem.HasBeenRegistered)
            {
                Log.AsyncR($"The item {modItem.Name} has already been registered with ID {modItem.RegisteredId}");
                return modItem.RegisteredId;
            }
            var newId = LowestModItemID;
            if (ModItems.Count > 0)
                newId = Math.Max(LowestModItemID, ModItems.OrderBy(x => x.Key).First().Key + 1);
            ModItems.Add(newId, modItem);
            modItem.HasBeenRegistered = true;
            modItem.RegisteredId = newId;
            return newId;
        }

        [Obsolete("Do not use at this time.")]
        // ReSharper disable once UnusedMember.Local
        private static SObject PullModItemFromDict(int id, bool isIndex)
        {
            if (isIndex)
            {
                if (ModItems.ElementAtOrDefault(id).Value != null)
                {
                    return ModItems.ElementAt(id).Value.Clone();
                }
                Log.AsyncR("ModItem Dictionary does not contain index: " + id);
                return null;
            }
            if (ModItems.ContainsKey(id))
            {
                return ModItems[id].Clone();
            }
            Log.AsyncR("ModItem Dictionary does not contain ID: " + id);
            return null;
        }

        private void UpdateEventCalls()
        {
            KStateNow = Keyboard.GetState();

            MStateNow = Mouse.GetState();

            foreach (var k in FramePressedKeys)
                ControlEvents.InvokeKeyPressed(k);

            foreach (var k in FrameReleasedKeys)
                ControlEvents.InvokeKeyReleased(k);

            for (var i = PlayerIndex.One; i <= PlayerIndex.Four; i++)
            {
                var buttons = GetFramePressedButtons(i);
                foreach (var b in buttons)
                {
                    if (b == Buttons.LeftTrigger || b == Buttons.RightTrigger)
                    {
                        ControlEvents.InvokeTriggerPressed(i, b, b == Buttons.LeftTrigger ? GamePad.GetState(i).Triggers.Left : GamePad.GetState(i).Triggers.Right);
                    }
                    else
                    {
                        ControlEvents.InvokeButtonPressed(i, b);
                    }
                }
            }

            for (var i = PlayerIndex.One; i <= PlayerIndex.Four; i++)
            {
                foreach (var b in GetFrameReleasedButtons(i))
                {
                    if (b == Buttons.LeftTrigger || b == Buttons.RightTrigger)
                    {
                        ControlEvents.InvokeTriggerReleased(i, b, b == Buttons.LeftTrigger ? GamePad.GetState(i).Triggers.Left : GamePad.GetState(i).Triggers.Right);
                    }
                    else
                    {
                        ControlEvents.InvokeButtonReleased(i, b);
                    }
                }
            }


            if (KStateNow != KStatePrior)
            {
                ControlEvents.InvokeKeyboardChanged(KStatePrior, KStateNow);
            }

            if (MStateNow != MStatePrior)
            {
                ControlEvents.InvokeMouseChanged(MStatePrior, MStateNow);
                MStatePrior = MStateNow;
            }

            if (activeClickableMenu != null && activeClickableMenu != PreviousActiveMenu)
            {
                MenuEvents.InvokeMenuChanged(PreviousActiveMenu, activeClickableMenu);
                PreviousActiveMenu = activeClickableMenu;
                WasMenuClosedInvoked = false;
            }

            if (!WasMenuClosedInvoked && PreviousActiveMenu != null && activeClickableMenu == null)
            {
                MenuEvents.InvokeMenuClosed(PreviousActiveMenu);
                WasMenuClosedInvoked = true;
            }

            if (locations.GetHash() != PreviousGameLocations)
            {
                LocationEvents.InvokeLocationsChanged(locations);
                PreviousGameLocations = locations.GetHash();
            }

            if (currentLocation != PreviousGameLocation)
            {
                LocationEvents.InvokeCurrentLocationChanged(PreviousGameLocation, currentLocation);
                PreviousGameLocation = currentLocation;
            }

            if (player != null && player != PreviousFarmer)
            {
                PlayerEvents.InvokeFarmerChanged(PreviousFarmer, player);
                PreviousFarmer = player;
            }

            if (player != null && player.combatLevel != PreviousCombatLevel)
            {
                PlayerEvents.InvokeLeveledUp(EventArgsLevelUp.LevelType.Combat, player.combatLevel);
                PreviousCombatLevel = player.combatLevel;
            }

            if (player != null && player.farmingLevel != PreviousFarmingLevel)
            {
                PlayerEvents.InvokeLeveledUp(EventArgsLevelUp.LevelType.Farming, player.farmingLevel);
                PreviousFarmingLevel = player.farmingLevel;
            }

            if (player != null && player.fishingLevel != PreviousFishingLevel)
            {
                PlayerEvents.InvokeLeveledUp(EventArgsLevelUp.LevelType.Fishing, player.fishingLevel);
                PreviousFishingLevel = player.fishingLevel;
            }

            if (player != null && player.foragingLevel != PreviousForagingLevel)
            {
                PlayerEvents.InvokeLeveledUp(EventArgsLevelUp.LevelType.Foraging, player.foragingLevel);
                PreviousForagingLevel = player.foragingLevel;
            }

            if (player != null && player.miningLevel != PreviousMiningLevel)
            {
                PlayerEvents.InvokeLeveledUp(EventArgsLevelUp.LevelType.Mining, player.miningLevel);
                PreviousMiningLevel = player.miningLevel;
            }

            if (player != null && player.luckLevel != PreviousLuckLevel)
            {
                PlayerEvents.InvokeLeveledUp(EventArgsLevelUp.LevelType.Luck, player.luckLevel);
                PreviousLuckLevel = player.luckLevel;
            }

            List<ItemStackChange> changedItems;
            if (player != null && HasInventoryChanged(player.items, out changedItems))
            {
                PlayerEvents.InvokeInventoryChanged(player.items, changedItems);
                PreviousItems = player.items.Where(n => n != null).ToDictionary(n => n, n => n.Stack);
            }

            var objectHash = currentLocation?.objects?.GetHash();
            if (objectHash != null && PreviousLocationObjects != objectHash)
            {
                LocationEvents.InvokeOnNewLocationObject(currentLocation.objects);
                PreviousLocationObjects = objectHash ?? -1;
            }

            if (timeOfDay != PreviousTimeOfDay)
            {
                TimeEvents.InvokeTimeOfDayChanged(PreviousTimeOfDay, timeOfDay);
                PreviousTimeOfDay = timeOfDay;
            }

            if (dayOfMonth != PreviousDayOfMonth)
            {
                TimeEvents.InvokeDayOfMonthChanged(PreviousDayOfMonth, dayOfMonth);
                PreviousDayOfMonth = dayOfMonth;
            }

            if (currentSeason != PreviousSeasonOfYear)
            {
                TimeEvents.InvokeSeasonOfYearChanged(PreviousSeasonOfYear, currentSeason);
                PreviousSeasonOfYear = currentSeason;
            }

            if (year != PreviousYearOfGame)
            {
                TimeEvents.InvokeYearOfGameChanged(PreviousYearOfGame, year);
                PreviousYearOfGame = year;
            }

            //NOTE THAT THIS MUST CHECK BEFORE SETTING IT TO TRUE BECAUSE OF SOME SILLY ISSUES
            if (FireLoadedGameEvent)
            {
                PlayerEvents.InvokeLoadedGame(new EventArgsLoadedGameChanged(hasLoadedGame));
                FireLoadedGameEvent = false;
            }

            if (hasLoadedGame != PreviouslyLoadedGame)
            {
                FireLoadedGameEvent = true;
                PreviouslyLoadedGame = hasLoadedGame;
            }

            if (mine != null && PreviousMineLevel != mine.mineLevel)
            {
                MineEvents.InvokeMineLevelChanged(PreviousMineLevel, mine.mineLevel);
                PreviousMineLevel = mine.mineLevel;
            }

            if (PreviousIsNewDay != newDay)
            {
                TimeEvents.InvokeOnNewDay(PreviousDayOfMonth, dayOfMonth, newDay);
                PreviousIsNewDay = newDay;
            }
        }

        private bool HasInventoryChanged(List<Item> items, out List<ItemStackChange> changedItems)
        {
            changedItems = new List<ItemStackChange>();
            IEnumerable<Item> actualItems = items.Where(n => n != null).ToArray();
            foreach (var item in actualItems)
            {
                if (PreviousItems != null && PreviousItems.ContainsKey(item))
                {
                    if (PreviousItems[item] != item.Stack)
                    {
                        changedItems.Add(new ItemStackChange {Item = item, StackChange = item.Stack - PreviousItems[item], ChangeType = ChangeType.StackChange});
                    }
                }
                else
                {
                    changedItems.Add(new ItemStackChange {Item = item, StackChange = item.Stack, ChangeType = ChangeType.Added});
                }
            }

            if (PreviousItems != null)
            {
                changedItems.AddRange(PreviousItems.Where(n => actualItems.All(i => i != n.Key)).Select(n =>
                    new ItemStackChange {Item = n.Key, StackChange = -n.Key.Stack, ChangeType = ChangeType.Removed}));
            }

            return changedItems.Any();
        }

        /// <summary>
        /// Invokes a private, non-static method in Game1 via Reflection
        /// </summary>
        /// <param name="name">The name of the method</param>
        /// <param name="parameters">Any parameters needed</param>
        /// <returns>Whatever the method normally returns. Null if void.</returns>
        [Obsolete("This is very slow. Cache the method info and then invoke it with InvokeMethodInfo().")]
        public static object InvokeBasePrivateInstancedMethod(string name, params object[] parameters)
        {
            try
            {
                return typeof (Game1).GetMethod(name, BindingFlags.NonPublic | BindingFlags.Instance).Invoke(Program.gamePtr, parameters);
            }
            catch
            {
                Log.AsyncR("Failed to call base method: " + name);
                return null;
            }
        }

        /// <summary>
        /// Invokes a given method info with the supplied parameters
        /// </summary>
        /// <param name="mi"></param>
        /// <param name="parameters"></param>
        /// <returns></returns>
        public static object InvokeMethodInfo(MethodInfo mi, params object[] parameters)
        {
            try
            {
                return mi.Invoke(Program.gamePtr, parameters);
            }
            catch
            {
                Log.AsyncR("Failed to call base method: " + mi.Name);
                return null;
            }
        }

        /// <summary>
        /// Queue's a message to be drawn in Debug mode (F3)
        /// </summary>
        /// <returns></returns>
        public static bool QueueDebugMessage(string message)
        {
            if (!Debug)
                return false;

            if (DebugMessageQueue.Count > 32)
                return false;

            DebugMessageQueue.Enqueue(message);
            return true;
        }
    }
}<|MERGE_RESOLUTION|>--- conflicted
+++ resolved
@@ -1,1756 +1,1723 @@
-﻿using System;
-using System.Collections.Generic;
-using System.Linq;
-using System.Reflection;
-using System.Runtime.CompilerServices;
-using Microsoft.Xna.Framework;
-using Microsoft.Xna.Framework.Graphics;
-using Microsoft.Xna.Framework.Input;
-using StardewModdingAPI.Events;
-using StardewValley;
-using StardewValley.BellsAndWhistles;
-using StardewValley.Locations;
-using StardewValley.Menus;
-using StardewValley.Tools;
-using xTile.Dimensions;
-using Rectangle = Microsoft.Xna.Framework.Rectangle;
-
-namespace StardewModdingAPI.Inheritance
-{
-    /// <summary>
-    /// The 'SGame' class.
-    /// This summary, and many others, only exists because XML doc tags.
-    /// </summary>
-    public class SGame : Game1
-    {
-        /// <summary>
-        /// Useless right now.
-        /// </summary>
-        public const int LowestModItemID = 1000;
-
-        private bool FireLoadedGameEvent;
-
-        /// <summary>
-        /// Gets a jagged array of all buttons pressed on the gamepad the prior frame.
-        /// </summary>
-        public Buttons[][] PreviouslyPressedButtons;
-
-        internal SGame()
-        {
-            Instance = this;
-            FirstUpdate = true;
-        }
-
-        /// <summary>
-        /// Useless at this time.
-        /// </summary>
-        [Obsolete]
-        // ReSharper disable once UnusedAutoPropertyAccessor.Local
-        public static Dictionary<int, SObject> ModItems { get; private set; }
-
-        /// <summary>
-        /// The current KeyboardState
-        /// </summary>
-        public KeyboardState KStateNow { get; private set; }
-        /// <summary>
-        /// The prior KeyboardState
-        /// </summary>
-        public KeyboardState KStatePrior { get; private set; }
-
-        /// <summary>
-        /// The current MouseState
-        /// </summary>
-        public MouseState MStateNow { get; private set; }
-
-        /// <summary>
-        /// The prior MouseState
-        /// </summary>
-        public MouseState MStatePrior { get; private set; }
-
-        /// <summary>
-        /// All keys pressed on the current frame
-        /// </summary>
-        public Keys[] CurrentlyPressedKeys => KStateNow.GetPressedKeys();
-
-        /// <summary>
-        /// All keys pressed on the prior frame
-        /// </summary>
-        public Keys[] PreviouslyPressedKeys => KStatePrior.GetPressedKeys();
-
-        /// <summary>
-        /// All keys pressed on this frame except for the ones pressed on the prior frame
-        /// </summary>
-        public Keys[] FramePressedKeys => CurrentlyPressedKeys.Except(PreviouslyPressedKeys).ToArray();
-
-        /// <summary>
-        /// All keys pressed on the prior frame except for the ones pressed on the current frame
-        /// </summary>
-        public Keys[] FrameReleasedKeys => PreviouslyPressedKeys.Except(CurrentlyPressedKeys).ToArray();
-
-        /// <summary>
-        /// Whether or not a save was tagged as 'Loaded' the prior frame.
-        /// </summary>
-        public bool PreviouslyLoadedGame { get; private set; }
-
-        /// <summary>
-        /// The list of GameLocations on the prior frame
-        /// </summary>
-        public int PreviousGameLocations { get; private set; }
-
-        /// <summary>
-        /// The list of GameObjects on the prior frame
-        /// </summary>
-        public int PreviousLocationObjects { get; private set; }
-
-        /// <summary>
-        /// The list of Items in the player's inventory on the prior frame
-        /// </summary>
-        public Dictionary<Item, int> PreviousItems { get; private set; }
-
-        /// <summary>
-        /// The player's Combat level on the prior frame
-        /// </summary>
-        public int PreviousCombatLevel { get; private set; }
-        /// <summary>
-        /// The player's Farming level on the prior frame
-        /// </summary>
-        public int PreviousFarmingLevel { get; private set; }
-        /// <summary>
-        /// The player's Fishing level on the prior frame
-        /// </summary>
-        public int PreviousFishingLevel { get; private set; }
-        /// <summary>
-        /// The player's Foraging level on the prior frame
-        /// </summary>
-        public int PreviousForagingLevel { get; private set; }
-        /// <summary>
-        /// The player's Mining level on the prior frame
-        /// </summary>
-        public int PreviousMiningLevel { get; private set; }
-        /// <summary>
-        /// The player's Luck level on the prior frame
-        /// </summary>
-        public int PreviousLuckLevel { get; private set; }
-
-        //Kill me now comments are so boring
-
-        /// <summary>
-        /// The player's previous game location
-        /// </summary>
-        public GameLocation PreviousGameLocation { get; private set; }
-
-        /// <summary>
-        /// The previous ActiveGameMenu in Game1
-        /// </summary>
-        public IClickableMenu PreviousActiveMenu { get; private set; }
-
-        /// <summary>
-        /// Indicates if the MenuClosed event was fired to prevent it from re-firing.
-        /// </summary>
-        internal bool WasMenuClosedInvoked = false;
-
-        /// <summary>
-        /// The previous mine level
-        /// </summary>
-        public int PreviousMineLevel { get; private set; }
-
-        /// <summary>
-        /// The previous TimeOfDay (Int32 between 600 and 2400?)
-        /// </summary>
-        public int PreviousTimeOfDay { get; private set; }
-
-        /// <summary>
-        /// The previous DayOfMonth (Int32 between 1 and 28?)
-        /// </summary>
-        public int PreviousDayOfMonth { get; private set; }
-
-        /// <summary>
-        /// The previous Season (String as follows: "winter", "spring", "summer", "fall")
-        /// </summary>
-        public string PreviousSeasonOfYear { get; private set; }
-
-        /// <summary>
-        /// The previous Year
-        /// </summary>
-        public int PreviousYearOfGame { get; private set; }
-
-        /// <summary>
-        /// The previous result of Game1.newDay
-        /// </summary>
-        public bool PreviousIsNewDay { get; private set; }
-
-        /// <summary>
-        /// The previous 'Farmer' (Player)
-        /// </summary>
-        public Farmer PreviousFarmer { get; private set; }
-
-        /// <summary>
-        /// The current index of the update tick. Recycles every 60th tick to 0. (Int32 between 0 and 59)
-        /// </summary>
-        public int CurrentUpdateTick { get; private set; }
-
-        /// <summary>
-        /// Whether or not this update frame is the very first of the entire game
-        /// </summary>
-        public bool FirstUpdate { get; private set; }
-
-        /// <summary>
-        /// The current RenderTarget in Game1 (Private field, uses reflection)
-        /// </summary>
-        public RenderTarget2D Screen
-        {
-            get { return typeof (Game1).GetBaseFieldValue<RenderTarget2D>(Program.gamePtr, "screen"); }
-            set { typeof (Game1).SetBaseFieldValue<RenderTarget2D>(this, "screen", value); }
-        }
-
-        /// <summary>
-        /// 
-        /// </summary>
-        public int ThumbstickMotionMargin
-        {
-            get { return (int)typeof(Game1).GetField("thumbstickMotionMargin", BindingFlags.NonPublic | BindingFlags.Static).GetValue(null); }
-            set { typeof(Game1).GetField("thumbstickMotionMargin", BindingFlags.NonPublic | BindingFlags.Static).SetValue(null, value); }
-        }
-
-        /// <summary>
-        /// The current Colour in Game1 (Private field, uses reflection)
-        /// </summary>
-        public Color BgColour
-        {
-            get { return (Color)typeof(Game1).GetBaseFieldValue<object>(Program.gamePtr, "bgColor"); }
-            set { typeof(Game1).SetBaseFieldValue<object>(this, "bgColor", value); }
-        }
-
-        /// <summary>
-        /// Static accessor for an Instance of the class SGame
-        /// </summary>
-        public static SGame Instance { get; private set; }
-
-        /// <summary>
-        /// The game's FPS. Re-determined every Draw update.
-        /// </summary>
-        public static float FramesPerSecond { get; private set; }
-
-        /// <summary>
-        /// Whether or not we're in a pseudo 'debug' mode. Mostly for displaying information like FPS.
-        /// </summary>
-        public static bool Debug { get; private set; }
-        internal static Queue<String> DebugMessageQueue { get; private set; }
-
-        /// <summary>
-        /// The current player (equal to Farmer.Player)
-        /// </summary>
-        [Obsolete("Use Farmer.Player instead")]
-        public Farmer CurrentFarmer => player;
-
-        /// <summary>
-        /// Gets ALL static fields that belong to 'Game1'
-        /// </summary>
-        public static FieldInfo[] GetStaticFields => typeof (Game1).GetFields();
-        
-        /// <summary>
-        /// Whether or not a button was just pressed on the controller
-        /// </summary>
-        /// <param name="button"></param>
-        /// <param name="buttonState"></param>
-        /// <param name="stateIndex"></param>
-        /// <returns></returns>
-        private bool WasButtonJustPressed(Buttons button, ButtonState buttonState, PlayerIndex stateIndex)
-        {
-            return buttonState == ButtonState.Pressed && !PreviouslyPressedButtons[(int) stateIndex].Contains(button);
-        }
-
-        /// <summary>
-        /// Whether or not a button was just released on the controller
-        /// </summary>
-        /// <param name="button"></param>
-        /// <param name="buttonState"></param>
-        /// <param name="stateIndex"></param>
-        /// <returns></returns>
-        private bool WasButtonJustReleased(Buttons button, ButtonState buttonState, PlayerIndex stateIndex)
-        {
-            return buttonState == ButtonState.Released && PreviouslyPressedButtons[(int) stateIndex].Contains(button);
-        }
-
-        /// <summary>
-        /// Whether or not an analog button was just pressed on the controller
-        /// </summary>
-        /// <param name="button"></param>
-        /// <param name="value"></param>
-        /// <param name="stateIndex"></param>
-        /// <returns></returns>
-        private bool WasButtonJustPressed(Buttons button, float value, PlayerIndex stateIndex)
-        {
-            return WasButtonJustPressed(button, value > 0.2f ? ButtonState.Pressed : ButtonState.Released, stateIndex);
-        }
-        
-        /// <summary>
-        /// Whether or not an analog button was just released on the controller
-        /// </summary>
-        /// <param name="button"></param>
-        /// <param name="value"></param>
-        /// <param name="stateIndex"></param>
-        /// <returns></returns>
-        private bool WasButtonJustReleased(Buttons button, float value, PlayerIndex stateIndex)
-        {
-            return WasButtonJustReleased(button, value > 0.2f ? ButtonState.Pressed : ButtonState.Released, stateIndex);
-        }
-
-        /// <summary>
-        /// Gets an array of all Buttons pressed on a joystick
-        /// </summary>
-        /// <param name="index"></param>
-        /// <returns></returns>
-        public Buttons[] GetButtonsDown(PlayerIndex index)
-        {
-            var state = GamePad.GetState(index);
-            var buttons = new List<Buttons>();
-            if (state.IsConnected)
-            {
-                if (state.Buttons.A == ButtonState.Pressed) buttons.Add(Buttons.A);
-                if (state.Buttons.B == ButtonState.Pressed) buttons.Add(Buttons.B);
-                if (state.Buttons.Back == ButtonState.Pressed) buttons.Add(Buttons.Back);
-                if (state.Buttons.BigButton == ButtonState.Pressed) buttons.Add(Buttons.BigButton);
-                if (state.Buttons.LeftShoulder == ButtonState.Pressed) buttons.Add(Buttons.LeftShoulder);
-                if (state.Buttons.LeftStick == ButtonState.Pressed) buttons.Add(Buttons.LeftStick);
-                if (state.Buttons.RightShoulder == ButtonState.Pressed) buttons.Add(Buttons.RightShoulder);
-                if (state.Buttons.RightStick == ButtonState.Pressed) buttons.Add(Buttons.RightStick);
-                if (state.Buttons.Start == ButtonState.Pressed) buttons.Add(Buttons.Start);
-                if (state.Buttons.X == ButtonState.Pressed) buttons.Add(Buttons.X);
-                if (state.Buttons.Y == ButtonState.Pressed) buttons.Add(Buttons.Y);
-                if (state.DPad.Up == ButtonState.Pressed) buttons.Add(Buttons.DPadUp);
-                if (state.DPad.Down == ButtonState.Pressed) buttons.Add(Buttons.DPadDown);
-                if (state.DPad.Left == ButtonState.Pressed) buttons.Add(Buttons.DPadLeft);
-                if (state.DPad.Right == ButtonState.Pressed) buttons.Add(Buttons.DPadRight);
-                if (state.Triggers.Left > 0.2f) buttons.Add(Buttons.LeftTrigger);
-                if (state.Triggers.Right > 0.2f) buttons.Add(Buttons.RightTrigger);
-            }
-            return buttons.ToArray();
-        }
-
-        /// <summary>
-        /// Gets all buttons that were pressed on the current frame of a joystick
-        /// </summary>
-        /// <param name="index"></param>
-        /// <returns></returns>
-        public Buttons[] GetFramePressedButtons(PlayerIndex index)
-        {
-            var state = GamePad.GetState(index);
-            var buttons = new List<Buttons>();
-            if (state.IsConnected)
-            {
-                if (WasButtonJustPressed(Buttons.A, state.Buttons.A, index)) buttons.Add(Buttons.A);
-                if (WasButtonJustPressed(Buttons.B, state.Buttons.B, index)) buttons.Add(Buttons.B);
-                if (WasButtonJustPressed(Buttons.Back, state.Buttons.Back, index)) buttons.Add(Buttons.Back);
-                if (WasButtonJustPressed(Buttons.BigButton, state.Buttons.BigButton, index)) buttons.Add(Buttons.BigButton);
-                if (WasButtonJustPressed(Buttons.LeftShoulder, state.Buttons.LeftShoulder, index)) buttons.Add(Buttons.LeftShoulder);
-                if (WasButtonJustPressed(Buttons.LeftStick, state.Buttons.LeftStick, index)) buttons.Add(Buttons.LeftStick);
-                if (WasButtonJustPressed(Buttons.RightShoulder, state.Buttons.RightShoulder, index)) buttons.Add(Buttons.RightShoulder);
-                if (WasButtonJustPressed(Buttons.RightStick, state.Buttons.RightStick, index)) buttons.Add(Buttons.RightStick);
-                if (WasButtonJustPressed(Buttons.Start, state.Buttons.Start, index)) buttons.Add(Buttons.Start);
-                if (WasButtonJustPressed(Buttons.X, state.Buttons.X, index)) buttons.Add(Buttons.X);
-                if (WasButtonJustPressed(Buttons.Y, state.Buttons.Y, index)) buttons.Add(Buttons.Y);
-                if (WasButtonJustPressed(Buttons.DPadUp, state.DPad.Up, index)) buttons.Add(Buttons.DPadUp);
-                if (WasButtonJustPressed(Buttons.DPadDown, state.DPad.Down, index)) buttons.Add(Buttons.DPadDown);
-                if (WasButtonJustPressed(Buttons.DPadLeft, state.DPad.Left, index)) buttons.Add(Buttons.DPadLeft);
-                if (WasButtonJustPressed(Buttons.DPadRight, state.DPad.Right, index)) buttons.Add(Buttons.DPadRight);
-                if (WasButtonJustPressed(Buttons.LeftTrigger, state.Triggers.Left, index)) buttons.Add(Buttons.LeftTrigger);
-                if (WasButtonJustPressed(Buttons.RightTrigger, state.Triggers.Right, index)) buttons.Add(Buttons.RightTrigger);
-            }
-            return buttons.ToArray();
-        }
-
-        /// <summary>
-        /// Gets all buttons that were released on the current frame of a joystick
-        /// </summary>
-        /// <param name="index"></param>
-        /// <returns></returns>
-        public Buttons[] GetFrameReleasedButtons(PlayerIndex index)
-        {
-            var state = GamePad.GetState(index);
-            var buttons = new List<Buttons>();
-            if (state.IsConnected)
-            {
-                if (WasButtonJustReleased(Buttons.A, state.Buttons.A, index)) buttons.Add(Buttons.A);
-                if (WasButtonJustReleased(Buttons.B, state.Buttons.B, index)) buttons.Add(Buttons.B);
-                if (WasButtonJustReleased(Buttons.Back, state.Buttons.Back, index)) buttons.Add(Buttons.Back);
-                if (WasButtonJustReleased(Buttons.BigButton, state.Buttons.BigButton, index)) buttons.Add(Buttons.BigButton);
-                if (WasButtonJustReleased(Buttons.LeftShoulder, state.Buttons.LeftShoulder, index)) buttons.Add(Buttons.LeftShoulder);
-                if (WasButtonJustReleased(Buttons.LeftStick, state.Buttons.LeftStick, index)) buttons.Add(Buttons.LeftStick);
-                if (WasButtonJustReleased(Buttons.RightShoulder, state.Buttons.RightShoulder, index)) buttons.Add(Buttons.RightShoulder);
-                if (WasButtonJustReleased(Buttons.RightStick, state.Buttons.RightStick, index)) buttons.Add(Buttons.RightStick);
-                if (WasButtonJustReleased(Buttons.Start, state.Buttons.Start, index)) buttons.Add(Buttons.Start);
-                if (WasButtonJustReleased(Buttons.X, state.Buttons.X, index)) buttons.Add(Buttons.X);
-                if (WasButtonJustReleased(Buttons.Y, state.Buttons.Y, index)) buttons.Add(Buttons.Y);
-                if (WasButtonJustReleased(Buttons.DPadUp, state.DPad.Up, index)) buttons.Add(Buttons.DPadUp);
-                if (WasButtonJustReleased(Buttons.DPadDown, state.DPad.Down, index)) buttons.Add(Buttons.DPadDown);
-                if (WasButtonJustReleased(Buttons.DPadLeft, state.DPad.Left, index)) buttons.Add(Buttons.DPadLeft);
-                if (WasButtonJustReleased(Buttons.DPadRight, state.DPad.Right, index)) buttons.Add(Buttons.DPadRight);
-                if (WasButtonJustReleased(Buttons.LeftTrigger, state.Triggers.Left, index)) buttons.Add(Buttons.LeftTrigger);
-                if (WasButtonJustReleased(Buttons.RightTrigger, state.Triggers.Right, index)) buttons.Add(Buttons.RightTrigger);
-            }
-            return buttons.ToArray();
-        }
-
-        /// <summary>
-        /// 
-        /// </summary>
-        public static MethodInfo DrawFarmBuildings = typeof (Game1).GetMethod("drawFarmBuildings", BindingFlags.NonPublic | BindingFlags.Instance);
-
-        /// <summary>
-        /// 
-        /// </summary>
-        public static MethodInfo DrawHUD = typeof (Game1).GetMethod("drawHUD", BindingFlags.NonPublic | BindingFlags.Instance);
-
-        /// <summary>
-        /// 
-        /// </summary>
-        public static MethodInfo DrawDialogueBox = typeof (Game1).GetMethod("drawDialogueBox", BindingFlags.NonPublic | BindingFlags.Instance);
-
-        public static MethodInfo CheckForEscapeKeys = typeof (Game1).GetMethod("checkForEscapeKeys", BindingFlags.NonPublic | BindingFlags.Instance);
-
-        public static MethodInfo UpdateControlInput = typeof(Game1).GetMethod("UpdateControlInput", BindingFlags.NonPublic | BindingFlags.Instance);
-
-        public static MethodInfo UpdateCharacters = typeof(Game1).GetMethod("UpdateCharacters", BindingFlags.NonPublic | BindingFlags.Instance);
-
-        public static MethodInfo UpdateLocations = typeof(Game1).GetMethod("UpdateLocations", BindingFlags.NonPublic | BindingFlags.Instance);
-
-        public static MethodInfo getViewportCenter = typeof(Game1).GetMethod("getViewportCenter", BindingFlags.NonPublic | BindingFlags.Instance);
-
-        public static MethodInfo UpdateTitleScreen = typeof(Game1).GetMethod("UpdateTitleScreen", BindingFlags.NonPublic | BindingFlags.Instance);
-
-        public delegate void BaseBaseDraw();
-
-        /// <summary>
-        /// Whether or not the game's zoom level is 1.0f
-        /// </summary>
-        public bool ZoomLevelIsOne => options.zoomLevel.Equals(1.0f);
-
-        /// <summary>
-        /// XNA Init Method
-        /// </summary>
-        protected override void Initialize()
-        {
-            Log.AsyncY("XNA Initialize");
-            //ModItems = new Dictionary<int, SObject>();
-            DebugMessageQueue = new Queue<string>();
-            PreviouslyPressedButtons = new Buttons[4][];
-            for (var i = 0; i < 4; ++i) PreviouslyPressedButtons[i] = new Buttons[0];
-
-            base.Initialize();
-            GameEvents.InvokeInitialize();
-        }
-
-        /// <summary>
-        /// XNA LC Method
-        /// </summary>
-        protected override void LoadContent()
-        {
-            Log.AsyncY("XNA LoadContent");
-            base.LoadContent();
-            GameEvents.InvokeLoadContent();
-        }
-
-        /// <summary>
-        /// XNA Update Method
-        /// </summary>
-        /// <param name="gameTime"></param>
-        protected override void Update(GameTime gameTime)
-        {
-            QueueDebugMessage("FPS: " + FramesPerSecond);
-            UpdateEventCalls();
-
-            /*
-            if (ZoomLevelIsOne)
-            {
-                options.zoomLevel = 0.99f;
-                InvokeBasePrivateInstancedMethod("Window_ClientSizeChanged", null, null);
-            }
-            */
-
-            if (FramePressedKeys.Contains(Keys.F3))
-            {
-                Debug = !Debug;
-            }
-
-            if (FramePressedKeys.Contains(Keys.F2))
-            {
-                //Built-in debug mode
-                debugMode = !debugMode;
-            }
-
-            if (Constants.EnableCompletelyOverridingBaseCalls)
-            {
-                #region Overridden Update Call
-
-                try
-                {
-                    if (Program.BuildType == 0)
-                        SteamHelper.update();
-                    if ((paused /*|| !this.IsActive*/) && (options == null || options.pauseWhenOutOfFocus || paused))
-                        return;
-                    if (quit)
-                        Exit();
-                    currentGameTime = gameTime;
-                    if (gameMode != 11)
-                    {
-                        if (IsMultiplayer && gameMode == 3)
-                        {
-                            if (multiplayerMode == 2)
-                                server.receiveMessages();
-                            else
-                                client.receiveMessages();
-                        }
-                        if (IsActive)
-                            InvokeMethodInfo(CheckForEscapeKeys);
-                        //InvokeBasePrivateInstancedMethod("checkForEscapeKeys");
-
-                        //this.checkForEscapeKeys();
-                        updateMusic();
-                        updateRaindropPosition();
-                        if (bloom != null)
-                            bloom.tick(gameTime);
-                        if (globalFade)
-                        {
-                            if (!dialogueUp)
-                            {
-                                if (fadeIn)
-                                {
-                                    fadeToBlackAlpha = Math.Max(0.0f, fadeToBlackAlpha - globalFadeSpeed);
-                                    if (fadeToBlackAlpha <= 0.0)
-                                    {
-                                        globalFade = false;
-                                        if (afterFade != null)
-                                        {
-                                            afterFadeFunction afterFadeFunction = afterFade;
-                                            afterFade();
-                                            if (afterFade != null && afterFade.Equals(afterFadeFunction))
-                                                afterFade = null;
-                                            if (nonWarpFade)
-                                                fadeToBlack = false;
-                                        }
-                                    }
-                                }
-                                else
-                                {
-                                    fadeToBlackAlpha = Math.Min(1f, fadeToBlackAlpha + globalFadeSpeed);
-                                    if (fadeToBlackAlpha >= 1.0)
-                                    {
-                                        globalFade = false;
-                                        if (afterFade != null)
-                                        {
-                                            afterFadeFunction afterFadeFunction = afterFade;
-                                            afterFade();
-                                            if (afterFade != null && afterFade.Equals(afterFadeFunction))
-                                                afterFade = null;
-                                            if (nonWarpFade)
-                                                fadeToBlack = false;
-                                        }
-                                    }
-                                }
-                            }
-                            else
-                                InvokeMethodInfo(UpdateControlInput, gameTime);
-                            //InvokeBasePrivateInstancedMethod("UpdateControlInput", gameTime);
-                            //this.UpdateControlInput(gameTime);
-                        }
-                        else if (pauseThenDoFunctionTimer > 0)
-                        {
-                            freezeControls = true;
-                            pauseThenDoFunctionTimer -= gameTime.ElapsedGameTime.Milliseconds;
-                            if (pauseThenDoFunctionTimer <= 0)
-                            {
-                                freezeControls = false;
-                                if (afterPause != null)
-                                    afterPause();
-                            }
-                        }
-                        if (gameMode == 3 || gameMode == 2)
-                        {
-                            player.millisecondsPlayed += (uint) gameTime.ElapsedGameTime.Milliseconds;
-                            bool flag = true;
-                            if (currentMinigame != null)
-                            {
-                                if (pauseTime > 0.0)
-                                    updatePause(gameTime);
-                                if (fadeToBlack)
-                                {
-                                    updateScreenFade(gameTime);
-                                    if (fadeToBlackAlpha >= 1.0)
-                                        fadeToBlack = false;
-                                }
-                                else
-                                {
-                                    if (ThumbstickMotionMargin > 0)
-                                        ThumbstickMotionMargin -= gameTime.ElapsedGameTime.Milliseconds;
-                                    if (IsActive)
-                                    {
-                                        KeyboardState state1 = Keyboard.GetState();
-                                        MouseState state2 = Mouse.GetState();
-                                        GamePadState state3 = GamePad.GetState(PlayerIndex.One);
-                                        foreach (Keys keys in state1.GetPressedKeys())
-                                        {
-                                            if (!oldKBState.IsKeyDown(keys))
-                                                currentMinigame.receiveKeyPress(keys);
-                                        }
-                                        if (options.gamepadControls)
-                                        {
-                                            if (currentMinigame == null)
-                                            {
-                                                oldMouseState = state2;
-                                                oldKBState = state1;
-                                                oldPadState = state3;
-                                                return;
-                                            }
-                                            foreach (Buttons b in Utility.getPressedButtons(state3, oldPadState))
-                                                currentMinigame.receiveKeyPress(Utility.mapGamePadButtonToKey(b));
-                                            if (currentMinigame == null)
-                                            {
-                                                oldMouseState = state2;
-                                                oldKBState = state1;
-                                                oldPadState = state3;
-                                                return;
-                                            }
-                                            if (state3.ThumbSticks.Right.Y < -0.200000002980232 && oldPadState.ThumbSticks.Right.Y >= -0.200000002980232)
-                                                currentMinigame.receiveKeyPress(Keys.Down);
-                                            if (state3.ThumbSticks.Right.Y > 0.200000002980232 && oldPadState.ThumbSticks.Right.Y <= 0.200000002980232)
-                                                currentMinigame.receiveKeyPress(Keys.Up);
-                                            if (state3.ThumbSticks.Right.X < -0.200000002980232 && oldPadState.ThumbSticks.Right.X >= -0.200000002980232)
-                                                currentMinigame.receiveKeyPress(Keys.Left);
-                                            if (state3.ThumbSticks.Right.X > 0.200000002980232 && oldPadState.ThumbSticks.Right.X <= 0.200000002980232)
-                                                currentMinigame.receiveKeyPress(Keys.Right);
-                                            if (oldPadState.ThumbSticks.Right.Y < -0.200000002980232 && state3.ThumbSticks.Right.Y >= -0.200000002980232)
-                                                currentMinigame.receiveKeyRelease(Keys.Down);
-                                            if (oldPadState.ThumbSticks.Right.Y > 0.200000002980232 && state3.ThumbSticks.Right.Y <= 0.200000002980232)
-                                                currentMinigame.receiveKeyRelease(Keys.Up);
-                                            if (oldPadState.ThumbSticks.Right.X < -0.200000002980232 && state3.ThumbSticks.Right.X >= -0.200000002980232)
-                                                currentMinigame.receiveKeyRelease(Keys.Left);
-                                            if (oldPadState.ThumbSticks.Right.X > 0.200000002980232 && state3.ThumbSticks.Right.X <= 0.200000002980232)
-                                                currentMinigame.receiveKeyRelease(Keys.Right);
-                                            if (isGamePadThumbstickInMotion())
-                                            {
-                                                setMousePosition(getMouseX() + (int) (state3.ThumbSticks.Left.X * 16.0), getMouseY() - (int) (state3.ThumbSticks.Left.Y * 16.0));
-                                                lastCursorMotionWasMouse = false;
-                                            }
-                                            else if (getMousePosition().X != getOldMouseX() || getMousePosition().Y != getOldMouseY())
-                                                lastCursorMotionWasMouse = true;
-                                        }
-                                        foreach (Keys keys in oldKBState.GetPressedKeys())
-                                        {
-                                            if (!state1.IsKeyDown(keys))
-                                                currentMinigame.receiveKeyRelease(keys);
-                                        }
-                                        if (options.gamepadControls)
-                                        {
-                                            if (currentMinigame == null)
-                                            {
-                                                oldMouseState = state2;
-                                                oldKBState = state1;
-                                                oldPadState = state3;
-                                                return;
-                                            }
-                                            if (state3.IsConnected && state3.IsButtonDown(Buttons.X) && !oldPadState.IsButtonDown(Buttons.X))
-                                                currentMinigame.receiveRightClick(getMouseX(), getMouseY(), true);
-                                            else if (state3.IsConnected && state3.IsButtonDown(Buttons.A) && !oldPadState.IsButtonDown(Buttons.A))
-                                                currentMinigame.receiveLeftClick(getMouseX(), getMouseY(), true);
-                                            else if (state3.IsConnected && !state3.IsButtonDown(Buttons.X) && oldPadState.IsButtonDown(Buttons.X))
-                                                currentMinigame.releaseRightClick(getMouseX(), getMouseY());
-                                            else if (state3.IsConnected && !state3.IsButtonDown(Buttons.A) && oldPadState.IsButtonDown(Buttons.A))
-                                                currentMinigame.releaseLeftClick(getMouseX(), getMouseY());
-                                            foreach (Buttons b in Utility.getPressedButtons(oldPadState, state3))
-                                                currentMinigame.receiveKeyRelease(Utility.mapGamePadButtonToKey(b));
-                                            if (state3.IsConnected && state3.IsButtonDown(Buttons.A) && currentMinigame != null)
-                                                currentMinigame.leftClickHeld(0, 0);
-                                        }
-                                        if (currentMinigame == null)
-                                        {
-                                            oldMouseState = state2;
-                                            oldKBState = state1;
-                                            oldPadState = state3;
-                                            return;
-                                        }
-                                        if (state2.LeftButton == ButtonState.Pressed && oldMouseState.LeftButton != ButtonState.Pressed)
-                                            currentMinigame.receiveLeftClick(getMouseX(), getMouseY(), true);
-                                        if (state2.RightButton == ButtonState.Pressed && oldMouseState.RightButton != ButtonState.Pressed)
-                                            currentMinigame.receiveRightClick(getMouseX(), getMouseY(), true);
-                                        if (state2.LeftButton == ButtonState.Released && oldMouseState.LeftButton == ButtonState.Pressed)
-                                            currentMinigame.releaseLeftClick(getMouseX(), getMouseY());
-                                        if (state2.RightButton == ButtonState.Released && oldMouseState.RightButton == ButtonState.Pressed)
-                                            currentMinigame.releaseLeftClick(getMouseX(), getMouseY());
-                                        if (state2.LeftButton == ButtonState.Pressed && oldMouseState.LeftButton == ButtonState.Pressed)
-                                            currentMinigame.leftClickHeld(getMouseX(), getMouseY());
-                                        oldMouseState = state2;
-                                        oldKBState = state1;
-                                        oldPadState = state3;
-                                    }
-                                    if (currentMinigame != null && currentMinigame.tick(gameTime))
-                                    {
-                                        currentMinigame.unload();
-                                        currentMinigame = null;
-                                        fadeIn = true;
-                                        fadeToBlackAlpha = 1f;
-                                        return;
-                                    }
-                                }
-                                flag = IsMultiplayer;
-                            }
-                            else if (farmEvent != null && farmEvent.tickUpdate(gameTime))
-                            {
-                                farmEvent.makeChangesToLocation();
-                                timeOfDay = 600;
-                                UpdateOther(gameTime);
-                                displayHUD = true;
-                                farmEvent = null;
-                                currentLocation = getLocationFromName("FarmHouse");
-                                player.position = Utility.PointToVector2(Utility.getHomeOfFarmer(player).getBedSpot()) * tileSize;
-                                player.position.X -= tileSize;
-                                changeMusicTrack("none");
-                                currentLocation.resetForPlayerEntry();
-                                player.forceCanMove();
-                                freezeControls = false;
-                                displayFarmer = true;
-                                outdoorLight = Color.White;
-                                viewportFreeze = false;
-                                fadeToBlackAlpha = 0.0f;
-                                fadeToBlack = false;
-                                globalFadeToClear(null, 0.02f);
-                                player.mailForTomorrow.Clear();
-                                showEndOfNightStuff();
-                            }
-                            if (flag)
-                            {
-                                if (endOfNightMenus.Count() > 0 && activeClickableMenu == null)
-                                    activeClickableMenu = endOfNightMenus.Pop();
-                                if (activeClickableMenu != null)
-                                {
-                                    updateActiveMenu(gameTime);
-                                }
-                                else
-                                {
-                                    if (pauseTime > 0.0)
-                                        updatePause(gameTime);
-                                    if (!globalFade && !freezeControls && (activeClickableMenu == null && IsActive))
-                                        InvokeMethodInfo(UpdateControlInput, gameTime);
-                                    //InvokeBasePrivateInstancedMethod("UpdateControlInput", gameTime);
-                                    //this.UpdateControlInput(gameTime);
-                                }
-                                if (showingEndOfNightStuff && endOfNightMenus.Count() == 0 && activeClickableMenu == null)
-                                {
-                                    showingEndOfNightStuff = false;
-                                    globalFadeToClear(playMorningSong, 0.02f);
-                                }
-                                if (!showingEndOfNightStuff)
-                                {
-                                    if (IsMultiplayer || activeClickableMenu == null && currentMinigame == null)
-                                        UpdateGameClock(gameTime);
-                                    //this.UpdateCharacters(gameTime);
-                                    //this.UpdateLocations(gameTime);
-                                    //InvokeBasePrivateInstancedMethod("UpdateCharacters", gameTime);
-                                    //InvokeBasePrivateInstancedMethod("UpdateLocations", gameTime);
-                                    //UpdateViewPort(false, (Point)InvokeBasePrivateInstancedMethod("getViewportCenter"));
-
-                                    InvokeMethodInfo(UpdateCharacters, gameTime);
-                                    InvokeMethodInfo(UpdateLocations, gameTime);
-                                    UpdateViewPort(false, (Point) InvokeMethodInfo(getViewportCenter));
-                                }
-                                UpdateOther(gameTime);
-                                if (messagePause)
-                                {
-                                    KeyboardState state1 = Keyboard.GetState();
-                                    MouseState state2 = Mouse.GetState();
-                                    GamePadState state3 = GamePad.GetState(PlayerIndex.One);
-                                    if (isOneOfTheseKeysDown(state1, options.actionButton) && !isOneOfTheseKeysDown(oldKBState, options.actionButton))
-                                        pressActionButton(state1, state2, state3);
-                                    oldKBState = state1;
-                                    oldPadState = state3;
-                                }
-                            }
-                        }
-                        else
-                        {
-                            //InvokeBasePrivateInstancedMethod("UpdateTitleScreen", gameTime);
-                            InvokeMethodInfo(UpdateTitleScreen, gameTime);
-                            //this.UpdateTitleScreen(gameTime);
-                            if (activeClickableMenu != null)
-                                updateActiveMenu(gameTime);
-                            if (gameMode == 10)
-                                UpdateOther(gameTime);
-                        }
-                        if (audioEngine != null)
-                            audioEngine.Update();
-                        if (multiplayerMode == 2 && gameMode == 3)
-                            server.sendMessages(gameTime);
-                    }
-                }
-                catch (Exception ex)
-                {
-                    Log.Error("An error occurred in the overridden update loop: " + ex);
-                }
-
-                //typeof (Game).GetMethod("Update", BindingFlags.NonPublic | BindingFlags.Instance).Invoke(this, new object[] {gameTime});
-                //base.Update(gameTime);
-                
-                #endregion
-            }
-            else
-            {
-                try
-                {
-                    base.Update(gameTime);
-                }
-                catch (Exception ex)
-                {
-                    Log.AsyncR("An error occured in the base update loop: " + ex);
-                    Console.ReadKey();
-                }
-            }
-
-            GameEvents.InvokeUpdateTick();
-            if (FirstUpdate)
-            {
-                GameEvents.InvokeFirstUpdateTick();
-                FirstUpdate = false;
-            }
-
-            if (CurrentUpdateTick % 2 == 0)
-                GameEvents.InvokeSecondUpdateTick();
-
-            if (CurrentUpdateTick % 4 == 0)
-                GameEvents.InvokeFourthUpdateTick();
-
-            if (CurrentUpdateTick % 8 == 0)
-                GameEvents.InvokeEighthUpdateTick();
-
-            if (CurrentUpdateTick % 15 == 0)
-                GameEvents.InvokeQuarterSecondTick();
-
-            if (CurrentUpdateTick % 30 == 0)
-                GameEvents.InvokeHalfSecondTick();
-
-            if (CurrentUpdateTick % 60 == 0)
-                GameEvents.InvokeOneSecondTick();
-
-            CurrentUpdateTick += 1;
-            if (CurrentUpdateTick >= 60)
-                CurrentUpdateTick = 0;
-
-            if (KStatePrior != KStateNow)
-                KStatePrior = KStateNow;
-
-            for (var i = PlayerIndex.One; i <= PlayerIndex.Four; i++)
-            {
-                PreviouslyPressedButtons[(int) i] = GetButtonsDown(i);
-            }
-        }
-
-        /// <summary>
-        /// XNA Draw Method
-        /// </summary>
-        /// <param name="gameTime"></param>
-        protected override void Draw(GameTime gameTime)
-        {
-            FramesPerSecond = 1 / (float) gameTime.ElapsedGameTime.TotalSeconds;
-
-            if (Constants.EnableCompletelyOverridingBaseCalls)
-            {
-                #region Overridden Draw
-
-                try
-                {
-                    if (!ZoomLevelIsOne)
-                    {
-                        GraphicsDevice.SetRenderTarget(Screen);
-                    }
-
-                    GraphicsDevice.Clear(BgColour);
-                    if (options.showMenuBackground && activeClickableMenu != null && activeClickableMenu.showWithoutTransparencyIfOptionIsSet())
-                    {
-                        spriteBatch.Begin(SpriteSortMode.Deferred, BlendState.AlphaBlend, SamplerState.PointClamp, null, null);
-                        activeClickableMenu.drawBackground(spriteBatch);
-                        GraphicsEvents.InvokeOnPreRenderGuiEvent(null, EventArgs.Empty);
-                        activeClickableMenu.draw(spriteBatch);
-                        GraphicsEvents.InvokeOnPostRenderGuiEvent(null, EventArgs.Empty);
-                        spriteBatch.End();
-                        if (!ZoomLevelIsOne)
-                        {
-                            GraphicsDevice.SetRenderTarget(null);
-                            GraphicsDevice.Clear(BgColour);
-                            spriteBatch.Begin(SpriteSortMode.Immediate, BlendState.AlphaBlend, SamplerState.LinearClamp, DepthStencilState.Default, RasterizerState.CullNone);
-                            spriteBatch.Draw(Screen, Vector2.Zero, Screen.Bounds, Color.White, 0f, Vector2.Zero, options.zoomLevel, SpriteEffects.None, 1f);
-                            spriteBatch.End();
-                        }
-                        return;
-                    }
-                    if (gameMode == 11)
-                    {
-                        spriteBatch.Begin(SpriteSortMode.Immediate, BlendState.AlphaBlend, SamplerState.PointClamp, null, null);
-                        spriteBatch.DrawString(smoothFont, "Stardew Valley has crashed...", new Vector2(16f, 16f), Color.HotPink);
-                        spriteBatch.DrawString(smoothFont, "Please send the error report or a screenshot of this message to @ConcernedApe. (http://stardewvalley.net/contact/)", new Vector2(16f, 32f), new Color(0, 255, 0));
-                        spriteBatch.DrawString(smoothFont, parseText(errorMessage, smoothFont, graphics.GraphicsDevice.Viewport.Width), new Vector2(16f, 48f), Color.White);
-                        spriteBatch.End();
-                        return;
-                    }
-                    if (currentMinigame != null)
-                    {
-                        currentMinigame.draw(spriteBatch);
-                        if (globalFade && !menuUp && (!nameSelectUp || messagePause))
-                        {
-                            spriteBatch.Begin(SpriteSortMode.Deferred, BlendState.AlphaBlend, SamplerState.PointClamp, null, null);
-                            spriteBatch.Draw(fadeToBlackRect, graphics.GraphicsDevice.Viewport.Bounds, Color.Black * ((gameMode == 0) ? (1f - fadeToBlackAlpha) : fadeToBlackAlpha));
-                            spriteBatch.End();
-                        }
-                        if (!ZoomLevelIsOne)
-                        {
-                            GraphicsDevice.SetRenderTarget(null);
-                            GraphicsDevice.Clear(BgColour);
-                            spriteBatch.Begin(SpriteSortMode.Immediate, BlendState.AlphaBlend, SamplerState.LinearClamp, DepthStencilState.Default, RasterizerState.CullNone);
-                            spriteBatch.Draw(Screen, Vector2.Zero, Screen.Bounds, Color.White, 0f, Vector2.Zero, options.zoomLevel, SpriteEffects.None, 1f);
-                            spriteBatch.End();
-                        }
-                        return;
-                    }
-                    if (showingEndOfNightStuff)
-                    {
-                        spriteBatch.Begin(SpriteSortMode.Deferred, BlendState.AlphaBlend, SamplerState.PointClamp, null, null);
-                        activeClickableMenu?.draw(spriteBatch);
-                        spriteBatch.End();
-                        if (!ZoomLevelIsOne)
-                        {
-                            GraphicsDevice.SetRenderTarget(null);
-                            GraphicsDevice.Clear(BgColour);
-                            spriteBatch.Begin(SpriteSortMode.Immediate, BlendState.AlphaBlend, SamplerState.LinearClamp, DepthStencilState.Default, RasterizerState.CullNone);
-                            spriteBatch.Draw(Screen, Vector2.Zero, Screen.Bounds, Color.White, 0f, Vector2.Zero, options.zoomLevel, SpriteEffects.None, 1f);
-                            spriteBatch.End();
-                        }
-                        return;
-                    }
-                    if (gameMode == 6)
-                    {
-                        spriteBatch.Begin(SpriteSortMode.Deferred, BlendState.AlphaBlend, SamplerState.PointClamp, null, null);
-                        string text = "";
-                        int num = 0;
-                        while (num < gameTime.TotalGameTime.TotalMilliseconds % 999.0 / 333.0)
-                        {
-                            text += ".";
-                            num++;
-                        }
-                        SpriteText.drawString(spriteBatch, "Loading" + text, 64, graphics.GraphicsDevice.Viewport.Height - 64, 999, -1, 999, 1f, 1f, false, 0, "Loading...");
-                        spriteBatch.End();
-                        if (!ZoomLevelIsOne)
-                        {
-                            GraphicsDevice.SetRenderTarget(null);
-                            GraphicsDevice.Clear(BgColour);
-                            spriteBatch.Begin(SpriteSortMode.Immediate, BlendState.AlphaBlend, SamplerState.LinearClamp, DepthStencilState.Default, RasterizerState.CullNone);
-                            spriteBatch.Draw(Screen, Vector2.Zero, Screen.Bounds, Color.White, 0f, Vector2.Zero, options.zoomLevel, SpriteEffects.None, 1f);
-                            spriteBatch.End();
-                        }
-                        return;
-                    }
-                    if (gameMode == 0)
-                    {
-                        spriteBatch.Begin(SpriteSortMode.Deferred, BlendState.AlphaBlend, SamplerState.PointClamp, null, null);
-                    }
-                    else
-                    {
-                        if (drawLighting)
-                        {
-                            GraphicsDevice.SetRenderTarget(lightmap);
-                            GraphicsDevice.Clear(Color.White * 0f);
-                            spriteBatch.Begin(SpriteSortMode.Deferred, BlendState.NonPremultiplied, SamplerState.PointClamp, null, null);
-                            spriteBatch.Draw(staminaRect, lightmap.Bounds, currentLocation.name.Equals("UndergroundMine") ? mine.getLightingColor(gameTime) : ((!ambientLight.Equals(Color.White) && (!isRaining || !currentLocation.isOutdoors)) ? ambientLight : outdoorLight));
-                            for (int i = 0; i < currentLightSources.Count; i++)
-                            {
-                                if (Utility.isOnScreen(currentLightSources.ElementAt(i).position, (int) (currentLightSources.ElementAt(i).radius * tileSize * 4f)))
-                                {
-                                    spriteBatch.Draw(currentLightSources.ElementAt(i).lightTexture, GlobalToLocal(viewport, currentLightSources.ElementAt(i).position) / options.lightingQuality, currentLightSources.ElementAt(i).lightTexture.Bounds, currentLightSources.ElementAt(i).color, 0f, new Vector2(currentLightSources.ElementAt(i).lightTexture.Bounds.Center.X, currentLightSources.ElementAt(i).lightTexture.Bounds.Center.Y), currentLightSources.ElementAt(i).radius / options.lightingQuality, SpriteEffects.None, 0.9f);
-                                }
-                            }
-                            spriteBatch.End();
-                            GraphicsDevice.SetRenderTarget(ZoomLevelIsOne ? null : Screen);
-                        }
-                        if (bloomDay)
-                        {
-                            bloom?.BeginDraw();
-                        }
-                        GraphicsDevice.Clear(BgColour);
-                        spriteBatch.Begin(SpriteSortMode.Deferred, BlendState.AlphaBlend, SamplerState.PointClamp, null, null);
-                        GraphicsEvents.InvokeOnPreRenderEvent(null, EventArgs.Empty);
-                        background?.draw(spriteBatch);
-                        mapDisplayDevice.BeginScene(spriteBatch);
-                        currentLocation.Map.GetLayer("Back").Draw(mapDisplayDevice, viewport, Location.Origin, false, pixelZoom);
-                        currentLocation.drawWater(spriteBatch);
-                        if (CurrentEvent == null)
-                        {
-                            using (List<NPC>.Enumerator enumerator = currentLocation.characters.GetEnumerator())
-                            {
-                                while (enumerator.MoveNext())
-                                {
-                                    NPC current = enumerator.Current;
-                                    if (current != null && !current.swimming && !current.hideShadow && !current.IsMonster && !currentLocation.shouldShadowBeDrawnAboveBuildingsLayer(current.getTileLocation()))
-                                    {
-                                        spriteBatch.Draw(shadowTexture, GlobalToLocal(viewport, current.position + new Vector2(current.sprite.spriteWidth * pixelZoom / 2f, current.GetBoundingBox().Height + (current.IsMonster ? 0 : (pixelZoom * 3)))), shadowTexture.Bounds, Color.White, 0f, new Vector2(shadowTexture.Bounds.Center.X, shadowTexture.Bounds.Center.Y), (pixelZoom + current.yJumpOffset / 40f) * current.scale, SpriteEffects.None, Math.Max(0f, current.getStandingY() / 10000f) - 1E-06f);
-                                    }
-                                }
-                                goto IL_B30;
-                            }
-                        }
-                        foreach (NPC current2 in CurrentEvent.actors)
-                        {
-                            if (!current2.swimming && !current2.hideShadow && !currentLocation.shouldShadowBeDrawnAboveBuildingsLayer(current2.getTileLocation()))
-                            {
-                                spriteBatch.Draw(shadowTexture, GlobalToLocal(viewport, current2.position + new Vector2(current2.sprite.spriteWidth * pixelZoom / 2f, current2.GetBoundingBox().Height + (current2.IsMonster ? 0 : (pixelZoom * 3)))), shadowTexture.Bounds, Color.White, 0f, new Vector2(shadowTexture.Bounds.Center.X, shadowTexture.Bounds.Center.Y), (pixelZoom + current2.yJumpOffset / 40f) * current2.scale, SpriteEffects.None, Math.Max(0f, current2.getStandingY() / 10000f) - 1E-06f);
-                            }
-                        }
-                        IL_B30:
-                        if (!player.swimming && !player.isRidingHorse() && !currentLocation.shouldShadowBeDrawnAboveBuildingsLayer(player.getTileLocation()))
-                        {
-                            spriteBatch.Draw(shadowTexture, GlobalToLocal(player.position + new Vector2(32f, 24f)), shadowTexture.Bounds, Color.White, 0f, new Vector2(shadowTexture.Bounds.Center.X, shadowTexture.Bounds.Center.Y), 4f - (((player.running || player.usingTool) && player.FarmerSprite.indexInCurrentAnimation > 1) ? (Math.Abs(FarmerRenderer.featureYOffsetPerFrame[player.FarmerSprite.CurrentFrame]) * 0.5f) : 0f), SpriteEffects.None, 0f);
-                        }
-                        currentLocation.Map.GetLayer("Buildings").Draw(mapDisplayDevice, viewport, Location.Origin, false, pixelZoom);
-                        mapDisplayDevice.EndScene();
-                        spriteBatch.End();
-                        spriteBatch.Begin(SpriteSortMode.FrontToBack, BlendState.AlphaBlend, SamplerState.PointClamp, null, null);
-                        if (CurrentEvent == null)
-                        {
-                            using (List<NPC>.Enumerator enumerator3 = currentLocation.characters.GetEnumerator())
-                            {
-                                while (enumerator3.MoveNext())
-                                {
-                                    NPC current3 = enumerator3.Current;
-                                    if (current3 != null && !current3.swimming && !current3.hideShadow && currentLocation.shouldShadowBeDrawnAboveBuildingsLayer(current3.getTileLocation()))
-                                    {
-                                        spriteBatch.Draw(shadowTexture, GlobalToLocal(viewport, current3.position + new Vector2(current3.sprite.spriteWidth * pixelZoom / 2f, current3.GetBoundingBox().Height + (current3.IsMonster ? 0 : (pixelZoom * 3)))), shadowTexture.Bounds, Color.White, 0f, new Vector2(shadowTexture.Bounds.Center.X, shadowTexture.Bounds.Center.Y), (pixelZoom + current3.yJumpOffset / 40f) * current3.scale, SpriteEffects.None, Math.Max(0f, current3.getStandingY() / 10000f) - 1E-06f);
-                                    }
-                                }
-                                goto IL_F5F;
-                            }
-                        }
-                        foreach (NPC current4 in CurrentEvent.actors)
-                        {
-                            if (!current4.swimming && !current4.hideShadow && currentLocation.shouldShadowBeDrawnAboveBuildingsLayer(current4.getTileLocation()))
-                            {
-                                spriteBatch.Draw(shadowTexture, GlobalToLocal(viewport, current4.position + new Vector2(current4.sprite.spriteWidth * pixelZoom / 2f, current4.GetBoundingBox().Height + (current4.IsMonster ? 0 : (pixelZoom * 3)))), shadowTexture.Bounds, Color.White, 0f, new Vector2(shadowTexture.Bounds.Center.X, shadowTexture.Bounds.Center.Y), (pixelZoom + current4.yJumpOffset / 40f) * current4.scale, SpriteEffects.None, Math.Max(0f, current4.getStandingY() / 10000f) - 1E-06f);
-                            }
-                        }
-                        IL_F5F:
-                        if (!player.swimming && !player.isRidingHorse() && currentLocation.shouldShadowBeDrawnAboveBuildingsLayer(player.getTileLocation()))
-                        {
-                            spriteBatch.Draw(shadowTexture, GlobalToLocal(player.position + new Vector2(32f, 24f)), shadowTexture.Bounds, Color.White, 0f, new Vector2(shadowTexture.Bounds.Center.X, shadowTexture.Bounds.Center.Y), 4f - (((player.running || player.usingTool) && player.FarmerSprite.indexInCurrentAnimation > 1) ? (Math.Abs(FarmerRenderer.featureYOffsetPerFrame[player.FarmerSprite.CurrentFrame]) * 0.5f) : 0f), SpriteEffects.None, Math.Max(0.0001f, player.getStandingY() / 10000f + 0.00011f) - 0.0001f);
-                        }
-                        if (displayFarmer)
-                        {
-                            player.draw(spriteBatch);
-                        }
-                        if ((eventUp || killScreen) && !killScreen)
-                        {
-                            currentLocation.currentEvent?.draw(spriteBatch);
-                        }
-                        if (player.currentUpgrade != null && player.currentUpgrade.daysLeftTillUpgradeDone <= 3 && currentLocation.Name.Equals("Farm"))
-                        {
-                            spriteBatch.Draw(player.currentUpgrade.workerTexture, GlobalToLocal(viewport, player.currentUpgrade.positionOfCarpenter), player.currentUpgrade.getSourceRectangle(), Color.White, 0f, Vector2.Zero, 1f, SpriteEffects.None, (player.currentUpgrade.positionOfCarpenter.Y + tileSize * 3 / 4) / 10000f);
-                        }
-                        currentLocation.draw(spriteBatch);
-                        if (eventUp && currentLocation.currentEvent?.messageToScreen != null)
-                        {
-                            drawWithBorder(currentLocation.currentEvent.messageToScreen, Color.Black, Color.White, new Vector2(graphics.GraphicsDevice.Viewport.TitleSafeArea.Width / 2 - borderFont.MeasureString(currentLocation.currentEvent.messageToScreen).X / 2f, graphics.GraphicsDevice.Viewport.TitleSafeArea.Height - tileSize), 0f, 1f, 0.999f);
-                        }
-                        if (player.ActiveObject == null && (player.UsingTool || pickingTool) && player.CurrentTool != null && (!player.CurrentTool.Name.Equals("Seeds") || pickingTool))
-                        {
-                            drawTool(player);
-                        }
-                        if (currentLocation.Name.Equals("Farm"))
-                        {
-                            //typeof (Game1).GetMethod("drawFarmBuildings", BindingFlags.NonPublic | BindingFlags.Instance).Invoke(Program.gamePtr, null);
-                            DrawFarmBuildings.Invoke(Program.gamePtr, null);
-                            //this.drawFarmBuildings();
-                        }
-                        if (tvStation >= 0)
-                        {
-                            spriteBatch.Draw(tvStationTexture, GlobalToLocal(viewport, new Vector2(6 * tileSize + tileSize / 4, 2 * tileSize + tileSize / 2)), new Rectangle(tvStation * 24, 0, 24, 15), Color.White, 0f, Vector2.Zero, 4f, SpriteEffects.None, 1E-08f);
-                        }
-                        if (panMode)
-                        {
-                            spriteBatch.Draw(fadeToBlackRect, new Rectangle((int) Math.Floor((getOldMouseX() + viewport.X) / (double) tileSize) * tileSize - viewport.X, (int) Math.Floor((getOldMouseY() + viewport.Y) / (double) tileSize) * tileSize - viewport.Y, tileSize, tileSize), Color.Lime * 0.75f);
-                            foreach (Warp current5 in currentLocation.warps)
-                            {
-                                spriteBatch.Draw(fadeToBlackRect, new Rectangle(current5.X * tileSize - viewport.X, current5.Y * tileSize - viewport.Y, tileSize, tileSize), Color.Red * 0.75f);
-                            }
-                        }
-                        mapDisplayDevice.BeginScene(spriteBatch);
-                        currentLocation.Map.GetLayer("Front").Draw(mapDisplayDevice, viewport, Location.Origin, false, pixelZoom);
-                        mapDisplayDevice.EndScene();
-                        currentLocation.drawAboveFrontLayer(spriteBatch);
-                        spriteBatch.End();
-                        spriteBatch.Begin(SpriteSortMode.Deferred, BlendState.AlphaBlend, SamplerState.PointClamp, null, null);
-                        if (currentLocation.Name.Equals("Farm") && stats.SeedsSown >= 200u)
-                        {
-                            spriteBatch.Draw(debrisSpriteSheet, GlobalToLocal(viewport, new Vector2(3 * tileSize + tileSize / 4, tileSize + tileSize / 3)), getSourceRectForStandardTileSheet(debrisSpriteSheet, 16), Color.White);
-                            spriteBatch.Draw(debrisSpriteSheet, GlobalToLocal(viewport, new Vector2(4 * tileSize + tileSize, 2 * tileSize + tileSize)), getSourceRectForStandardTileSheet(debrisSpriteSheet, 16), Color.White);
-                            spriteBatch.Draw(debrisSpriteSheet, GlobalToLocal(viewport, new Vector2(5 * tileSize, 2 * tileSize)), getSourceRectForStandardTileSheet(debrisSpriteSheet, 16), Color.White);
-                            spriteBatch.Draw(debrisSpriteSheet, GlobalToLocal(viewport, new Vector2(3 * tileSize + tileSize / 2, 3 * tileSize)), getSourceRectForStandardTileSheet(debrisSpriteSheet, 16), Color.White);
-                            spriteBatch.Draw(debrisSpriteSheet, GlobalToLocal(viewport, new Vector2(5 * tileSize - tileSize / 4, tileSize)), getSourceRectForStandardTileSheet(debrisSpriteSheet, 16), Color.White);
-                            spriteBatch.Draw(debrisSpriteSheet, GlobalToLocal(viewport, new Vector2(4 * tileSize, 3 * tileSize + tileSize / 6)), getSourceRectForStandardTileSheet(debrisSpriteSheet, 16), Color.White);
-                            spriteBatch.Draw(debrisSpriteSheet, GlobalToLocal(viewport, new Vector2(4 * tileSize + tileSize / 5, 2 * tileSize + tileSize / 3)), getSourceRectForStandardTileSheet(debrisSpriteSheet, 16), Color.White);
-                        }
-                        if (displayFarmer && player.ActiveObject != null && player.ActiveObject.bigCraftable && checkBigCraftableBoundariesForFrontLayer() && currentLocation.Map.GetLayer("Front").PickTile(new Location(player.getStandingX(), player.getStandingY()), viewport.Size) == null)
-                        {
-                            drawPlayerHeldObject(player);
-                        }
-                        else if (displayFarmer && player.ActiveObject != null && ((currentLocation.Map.GetLayer("Front").PickTile(new Location((int) player.position.X, (int) player.position.Y - tileSize * 3 / 5), viewport.Size) != null && !currentLocation.Map.GetLayer("Front").PickTile(new Location((int) player.position.X, (int) player.position.Y - tileSize * 3 / 5), viewport.Size).TileIndexProperties.ContainsKey("FrontAlways")) || (currentLocation.Map.GetLayer("Front").PickTile(new Location(player.GetBoundingBox().Right, (int) player.position.Y - tileSize * 3 / 5), viewport.Size) != null && !currentLocation.Map.GetLayer("Front").PickTile(new Location(player.GetBoundingBox().Right, (int) player.position.Y - tileSize * 3 / 5), viewport.Size).TileIndexProperties.ContainsKey("FrontAlways"))))
-                        {
-                            drawPlayerHeldObject(player);
-                        }
-                        if ((player.UsingTool || pickingTool) && player.CurrentTool != null && (!player.CurrentTool.Name.Equals("Seeds") || pickingTool) && currentLocation.Map.GetLayer("Front").PickTile(new Location(player.getStandingX(), (int) player.position.Y - tileSize * 3 / 5), viewport.Size) != null && currentLocation.Map.GetLayer("Front").PickTile(new Location(player.getStandingX(), player.getStandingY()), viewport.Size) == null)
-                        {
-                            drawTool(player);
-                        }
-                        if (currentLocation.Map.GetLayer("AlwaysFront") != null)
-                        {
-                            mapDisplayDevice.BeginScene(spriteBatch);
-                            currentLocation.Map.GetLayer("AlwaysFront").Draw(mapDisplayDevice, viewport, Location.Origin, false, pixelZoom);
-                            mapDisplayDevice.EndScene();
-                        }
-                        if (toolHold > 400f && player.CurrentTool.UpgradeLevel >= 1 && player.canReleaseTool)
-                        {
-                            Color color = Color.White;
-                            switch ((int) (toolHold / 600f) + 2)
-                            {
-                                case 1:
-                                    color = Tool.copperColor;
-                                    break;
-                                case 2:
-                                    color = Tool.steelColor;
-                                    break;
-                                case 3:
-                                    color = Tool.goldColor;
-                                    break;
-                                case 4:
-                                    color = Tool.iridiumColor;
-                                    break;
-                            }
-                            spriteBatch.Draw(littleEffect, new Rectangle((int) player.getLocalPosition(viewport).X - 2, (int) player.getLocalPosition(viewport).Y - (player.CurrentTool.Name.Equals("Watering Can") ? 0 : tileSize) - 2, (int) (toolHold % 600f * 0.08f) + 4, tileSize / 8 + 4), Color.Black);
-                            spriteBatch.Draw(littleEffect, new Rectangle((int) player.getLocalPosition(viewport).X, (int) player.getLocalPosition(viewport).Y - (player.CurrentTool.Name.Equals("Watering Can") ? 0 : tileSize), (int) (toolHold % 600f * 0.08f), tileSize / 8), color);
-                        }
-                        if (isDebrisWeather && currentLocation.IsOutdoors && !currentLocation.ignoreDebrisWeather && !currentLocation.Name.Equals("Desert") && viewport.X > -10)
-                        {
-                            foreach (WeatherDebris current6 in debrisWeather)
-                            {
-                                current6.draw(spriteBatch);
-                            }
-                        }
-                        farmEvent?.draw(spriteBatch);
-                        if (currentLocation.LightLevel > 0f && timeOfDay < 2000)
-                        {
-                            spriteBatch.Draw(fadeToBlackRect, graphics.GraphicsDevice.Viewport.Bounds, Color.Black * currentLocation.LightLevel);
-                        }
-                        if (screenGlow)
-                        {
-                            spriteBatch.Draw(fadeToBlackRect, graphics.GraphicsDevice.Viewport.Bounds, screenGlowColor * screenGlowAlpha);
-                        }
-                        currentLocation.drawAboveAlwaysFrontLayer(spriteBatch);
-                        if (player.CurrentTool is FishingRod && ((player.CurrentTool as FishingRod).isTimingCast || (player.CurrentTool as FishingRod).castingChosenCountdown > 0f || (player.CurrentTool as FishingRod).fishCaught || (player.CurrentTool as FishingRod).showingTreasure))
-                        {
-                            player.CurrentTool.draw(spriteBatch);
-                        }
-                        if (isRaining && currentLocation.IsOutdoors && !currentLocation.Name.Equals("Desert") && !(currentLocation is Summit) && (!eventUp || currentLocation.isTileOnMap(new Vector2(viewport.X / tileSize, viewport.Y / tileSize))))
-                        {
-                            for (int j = 0; j < rainDrops.Length; j++)
-                            {
-                                spriteBatch.Draw(rainTexture, rainDrops[j].position, getSourceRectForStandardTileSheet(rainTexture, rainDrops[j].frame), Color.White);
-                            }
-                        }
-
-                        spriteBatch.End();
-
-                        //base.Draw(gameTime);
-
-                        spriteBatch.Begin(SpriteSortMode.FrontToBack, BlendState.AlphaBlend, SamplerState.PointClamp, null, null);
-                        if (eventUp && currentLocation.currentEvent != null)
-                        {
-                            foreach (NPC current7 in currentLocation.currentEvent.actors)
-                            {
-                                if (current7.isEmoting)
-                                {
-                                    Vector2 localPosition = current7.getLocalPosition(viewport);
-                                    localPosition.Y -= tileSize * 2 + pixelZoom * 3;
-                                    if (current7.age == 2)
-                                    {
-                                        localPosition.Y += tileSize / 2;
-                                    }
-                                    else if (current7.gender == 1)
-                                    {
-                                        localPosition.Y += tileSize / 6;
-                                    }
-                                    spriteBatch.Draw(emoteSpriteSheet, localPosition, new Rectangle(current7.CurrentEmoteIndex * (tileSize / 4) % emoteSpriteSheet.Width, current7.CurrentEmoteIndex * (tileSize / 4) / emoteSpriteSheet.Width * (tileSize / 4), tileSize / 4, tileSize / 4), Color.White, 0f, Vector2.Zero, 4f, SpriteEffects.None, current7.getStandingY() / 10000f);
-                                }
-                            }
-                        }
-                        spriteBatch.End();
-                        if (drawLighting)
-                        {
-                            spriteBatch.Begin(SpriteSortMode.Deferred, new BlendState
-                            {
-                                ColorBlendFunction = BlendFunction.ReverseSubtract,
-                                ColorDestinationBlend = Blend.One,
-                                ColorSourceBlend = Blend.SourceColor
-                            }, SamplerState.LinearClamp, null, null);
-                            spriteBatch.Draw(lightmap, Vector2.Zero, lightmap.Bounds, Color.White, 0f, Vector2.Zero, options.lightingQuality, SpriteEffects.None, 1f);
-                            if (isRaining && currentLocation.isOutdoors && !(currentLocation is Desert))
-                            {
-                                spriteBatch.Draw(staminaRect, graphics.GraphicsDevice.Viewport.Bounds, Color.OrangeRed * 0.45f);
-                            }
-                            spriteBatch.End();
-                        }
-                        spriteBatch.Begin(SpriteSortMode.Deferred, BlendState.AlphaBlend, SamplerState.PointClamp, null, null);
-                        if (drawGrid)
-                        {
-                            int num2 = -viewport.X % tileSize;
-                            float num3 = -(float) viewport.Y % tileSize;
-                            for (int k = num2; k < graphics.GraphicsDevice.Viewport.Width; k += tileSize)
-                            {
-                                spriteBatch.Draw(staminaRect, new Rectangle(k, (int) num3, 1, graphics.GraphicsDevice.Viewport.Height), Color.Red * 0.5f);
-                            }
-                            for (float num4 = num3; num4 < (float) graphics.GraphicsDevice.Viewport.Height; num4 += (float) tileSize)
-                            {
-                                spriteBatch.Draw(staminaRect, new Rectangle(num2, (int) num4, graphics.GraphicsDevice.Viewport.Width, 1), Color.Red * 0.5f);
-                            }
-                        }
-                        if (currentBillboard != 0)
-                        {
-                            drawBillboard();
-                        }
-                        if ((displayHUD || eventUp) && currentBillboard == 0 && gameMode == 3 && !freezeControls && !panMode)
-                        {
-                            GraphicsEvents.InvokeOnPreRenderHudEvent(null, EventArgs.Empty);
-                            //typeof (Game1).GetMethod("drawHUD", BindingFlags.NonPublic | BindingFlags.Instance).Invoke(Program.gamePtr, null);
-                            DrawHUD.Invoke(Program.gamePtr, null);
-                            GraphicsEvents.InvokeOnPostRenderHudEvent(null, EventArgs.Empty);
-                            //this.drawHUD();
-                        }
-                        else if (activeClickableMenu == null && farmEvent == null)
-                        {
-                            spriteBatch.Draw(mouseCursors, new Vector2(getOldMouseX(), getOldMouseY()), getSourceRectForStandardTileSheet(mouseCursors, 0, 16, 16), Color.White, 0f, Vector2.Zero, 4f + dialogueButtonScale / 150f, SpriteEffects.None, 1f);
-                        }
-                        if (hudMessages.Any() && (!eventUp || isFestival()))
-                        {
-                            for (int l = hudMessages.Count - 1; l >= 0; l--)
-                            {
-                                hudMessages[l].draw(spriteBatch, l);
-                            }
-                        }
-                    }
-                    farmEvent?.draw(spriteBatch);
-                    if (dialogueUp && !nameSelectUp && !messagePause && !(activeClickableMenu is DialogueBox))
-                    {
-                        //typeof (Game1).GetMethod("drawDialogueBox", BindingFlags.NonPublic | BindingFlags.Instance).Invoke(Program.gamePtr, null);
-                        DrawDialogueBox.Invoke(Program.gamePtr, null);
-                        //this.drawDialogueBox();
-                    }
-                    if (progressBar)
-                    {
-                        spriteBatch.Draw(fadeToBlackRect, new Rectangle((graphics.GraphicsDevice.Viewport.TitleSafeArea.Width - dialogueWidth) / 2, graphics.GraphicsDevice.Viewport.TitleSafeArea.Bottom - tileSize * 2, dialogueWidth, tileSize / 2), Color.LightGray);
-                        spriteBatch.Draw(staminaRect, new Rectangle((graphics.GraphicsDevice.Viewport.TitleSafeArea.Width - dialogueWidth) / 2, graphics.GraphicsDevice.Viewport.TitleSafeArea.Bottom - tileSize * 2, (int) (pauseAccumulator / pauseTime * dialogueWidth), tileSize / 2), Color.DimGray);
-                    }
-                    if (eventUp)
-                    {
-                        currentLocation.currentEvent?.drawAfterMap(spriteBatch);
-                    }
-                    if (isRaining && currentLocation.isOutdoors && !(currentLocation is Desert))
-                    {
-                        spriteBatch.Draw(staminaRect, graphics.GraphicsDevice.Viewport.Bounds, Color.Blue * 0.2f);
-                    }
-                    if ((fadeToBlack || globalFade) && !menuUp && (!nameSelectUp || messagePause))
-                    {
-                        spriteBatch.Draw(fadeToBlackRect, graphics.GraphicsDevice.Viewport.Bounds, Color.Black * ((gameMode == 0) ? (1f - fadeToBlackAlpha) : fadeToBlackAlpha));
-                    }
-                    else if (flashAlpha > 0f)
-                    {
-                        if (options.screenFlash)
-                        {
-                            spriteBatch.Draw(fadeToBlackRect, graphics.GraphicsDevice.Viewport.Bounds, Color.White * Math.Min(1f, flashAlpha));
-                        }
-                        flashAlpha -= 0.1f;
-                    }
-                    if ((messagePause || globalFade) && dialogueUp)
-                    {
-                        //typeof (Game1).GetMethod("drawDialogueBox", BindingFlags.NonPublic | BindingFlags.Instance).Invoke(Program.gamePtr, null);
-                        DrawDialogueBox.Invoke(Program.gamePtr, null);
-                        //this.drawDialogueBox();
-                    }
-                    foreach (TemporaryAnimatedSprite current8 in screenOverlayTempSprites)
-                    {
-<<<<<<< HEAD
-                        panMode ? ((getOldMouseX() + viewport.X) / tileSize + "," + (getOldMouseY() + viewport.Y) / tileSize) : string.Concat("aplayer: ", player.getStandingX() / tileSize, ", ", player.getStandingY() / tileSize),
-                        Environment.NewLine,
-                        "debugOutput: ",
-                        debugOutput
-                    }), new Vector2(GraphicsDevice.Viewport.TitleSafeArea.X, GraphicsDevice.Viewport.TitleSafeArea.Y), Color.Red, 0f, Vector2.Zero, 1f, SpriteEffects.None, 0.9999999f);
-                }
-                if (inputMode)
-                {
-                    spriteBatch.DrawString(smallFont, "Input: " + debugInput, new Vector2(tileSize, tileSize * 3), Color.Purple);
-                }
-                if (showKeyHelp)
-                {
-                    spriteBatch.DrawString(smallFont, keyHelpString, new Vector2(tileSize, viewport.Height - tileSize - (dialogueUp ? (tileSize * 3 + (isQuestion ? (questionChoices.Count * tileSize) : 0)) : 0) - smallFont.MeasureString(keyHelpString).Y), Color.LightGray, 0f, Vector2.Zero, 1f, SpriteEffects.None, 0.9999999f);
-                }
-                if (activeClickableMenu != null)
-                {
-                    GraphicsEvents.InvokeOnPreRenderGuiEvent(null, EventArgs.Empty);
-                    activeClickableMenu.draw(spriteBatch);
-                    GraphicsEvents.InvokeOnPostRenderGuiEvent(null, EventArgs.Empty);
-                }
-                else
-                {
-                    farmEvent?.drawAboveEverything(spriteBatch);
-                }
-                
-                GraphicsEvents.InvokeOnPostRenderEvent(null, EventArgs.Empty);
-                spriteBatch.End();                
-=======
-                        current8.draw(spriteBatch, true);
-                    }
-                    if (debugMode)
-                    {
-                        spriteBatch.DrawString(smallFont, string.Concat(new object[]
-                        {
-                            panMode ? ((getOldMouseX() + viewport.X) / tileSize + "," + (getOldMouseY() + viewport.Y) / tileSize) : string.Concat("aplayer: ", player.getStandingX() / tileSize, ", ", player.getStandingY() / tileSize),
-                            Environment.NewLine,
-                            "debugOutput: ",
-                            debugOutput
-                        }), new Vector2(GraphicsDevice.Viewport.TitleSafeArea.X, GraphicsDevice.Viewport.TitleSafeArea.Y), Color.Red, 0f, Vector2.Zero, 1f, SpriteEffects.None, 0.9999999f);
-                    }
-                    if (inputMode)
-                    {
-                        spriteBatch.DrawString(smallFont, "Input: " + debugInput, new Vector2(tileSize, tileSize * 3), Color.Purple);
-                    }
-                    if (showKeyHelp)
-                    {
-                        spriteBatch.DrawString(smallFont, keyHelpString, new Vector2(tileSize, viewport.Height - tileSize - (dialogueUp ? (tileSize * 3 + (isQuestion ? (questionChoices.Count * tileSize) : 0)) : 0) - smallFont.MeasureString(keyHelpString).Y), Color.LightGray, 0f, Vector2.Zero, 1f, SpriteEffects.None, 0.9999999f);
-                    }
-                    if (activeClickableMenu != null)
-                    {
-                        GraphicsEvents.InvokeOnPreRenderGuiEvent(null, EventArgs.Empty);
-                        activeClickableMenu.draw(spriteBatch);
-                        GraphicsEvents.InvokeOnPostRenderGuiEvent(null, EventArgs.Empty);
-                    }
-                    else
-                    {
-                        farmEvent?.drawAboveEverything(spriteBatch);
-                    }
-
-                    GraphicsEvents.InvokeOnPostRenderEvent(null, EventArgs.Empty);
-                    spriteBatch.End();
-
-                    GraphicsEvents.InvokeDrawTick();
-                    GraphicsEvents.InvokeDrawInRenderTargetTick();
->>>>>>> e6728811
-
-                    if (!ZoomLevelIsOne)
-                    {
-                        GraphicsDevice.SetRenderTarget(null);
-                        GraphicsDevice.Clear(BgColour);
-                        spriteBatch.Begin(SpriteSortMode.Immediate, BlendState.Opaque, SamplerState.LinearClamp, DepthStencilState.Default, RasterizerState.CullNone);
-                        spriteBatch.Draw(Screen, Vector2.Zero, Screen.Bounds, Color.White, 0f, Vector2.Zero, options.zoomLevel, SpriteEffects.None, 1f);
-                        spriteBatch.End();
-                    }
-                }
-                catch (Exception ex)
-                {
-                    Log.Error("An error occured in the overridden draw loop: " + ex);
-                }
-
-                GraphicsEvents.InvokeDrawTick();
-                GraphicsEvents.InvokeDrawInRenderTargetTick();
-
-                #endregion
-            }
-            else
-            {
-                #region Base Draw Call
-
-                try
-                {
-                    base.Draw(gameTime);
-                }
-                catch (Exception ex)
-                {
-                    Log.AsyncR("An error occured in the base draw loop: " + ex);
-                    Console.ReadKey();
-                }
-
-                GraphicsEvents.InvokeDrawTick();
-
-                if (Constants.EnableDrawingIntoRenderTarget)
-                {
-                    if (!options.zoomLevel.Equals(1.0f))
-                    {
-                        if (Screen.RenderTargetUsage == RenderTargetUsage.DiscardContents)
-                        {
-                            Screen = new RenderTarget2D(graphics.GraphicsDevice, Math.Min(4096, (int) (Window.ClientBounds.Width * (1.0 / options.zoomLevel))),
-                                Math.Min(4096, (int) (Window.ClientBounds.Height * (1.0 / options.zoomLevel))),
-                                false, SurfaceFormat.Color, DepthFormat.Depth16, 1, RenderTargetUsage.PreserveContents);
-                        }
-                        GraphicsDevice.SetRenderTarget(Screen);
-                    }
-
-                    // Not beginning the batch due to inconsistancies with the standard draw tick...
-                    //spriteBatch.Begin(SpriteSortMode.Immediate, BlendState.AlphaBlend, SamplerState.PointClamp, null, null);
-
-                    GraphicsEvents.InvokeDrawInRenderTargetTick();
-
-                    //spriteBatch.End();
-
-                    //Re-draw the HUD
-                    spriteBatch.Begin(SpriteSortMode.Immediate, BlendState.AlphaBlend, SamplerState.PointClamp, null, null);
-                    activeClickableMenu?.draw(spriteBatch);
-                    /*
-                if ((displayHUD || eventUp) && currentBillboard == 0 && gameMode == 3 && !freezeControls && !panMode)
-                    typeof (Game1).GetMethod("drawHUD", BindingFlags.NonPublic | BindingFlags.Instance)?.Invoke(Program.gamePtr, null);
-                */
-                    spriteBatch.Draw(mouseCursors, new Vector2(getOldMouseX(), getOldMouseY()), getSourceRectForStandardTileSheet(mouseCursors, options.gamepadControls ? 44 : 0, 16, 16), Color.White, 0.0f, Vector2.Zero, pixelZoom + dialogueButtonScale / 150f, SpriteEffects.None, 1f);
-
-                    spriteBatch.End();
-
-                    if (!options.zoomLevel.Equals(1.0f))
-                    {
-                        GraphicsDevice.SetRenderTarget(null);
-                        spriteBatch.Begin(SpriteSortMode.Immediate, BlendState.Opaque, SamplerState.LinearClamp, DepthStencilState.Default, RasterizerState.CullNone);
-                        spriteBatch.Draw(Screen, Vector2.Zero, Screen.Bounds, Color.White, 0.0f, Vector2.Zero, options.zoomLevel, SpriteEffects.None, 1f);
-                        spriteBatch.End();
-                    }
-                }
-
-                #endregion
-            }
-
-            if (Debug)
-            {
-                spriteBatch.Begin();
-
-                int i = 0;
-                while (DebugMessageQueue.Any())
-                {
-                    string s = DebugMessageQueue.Dequeue();
-                    spriteBatch.DrawString(smoothFont, s, new Vector2(0, i * 14), Color.CornflowerBlue);
-                    i++;
-                }
-                GraphicsEvents.InvokeDrawDebug(null, EventArgs.Empty);
-
-                spriteBatch.End();
-            }
-            else
-            {
-                DebugMessageQueue.Clear();
-            }
-        }
-
-        [Obsolete("Do not use at this time.")]
-        // ReSharper disable once UnusedMember.Local
-        private static int RegisterModItem(SObject modItem)
-        {
-            if (modItem.HasBeenRegistered)
-            {
-                Log.AsyncR($"The item {modItem.Name} has already been registered with ID {modItem.RegisteredId}");
-                return modItem.RegisteredId;
-            }
-            var newId = LowestModItemID;
-            if (ModItems.Count > 0)
-                newId = Math.Max(LowestModItemID, ModItems.OrderBy(x => x.Key).First().Key + 1);
-            ModItems.Add(newId, modItem);
-            modItem.HasBeenRegistered = true;
-            modItem.RegisteredId = newId;
-            return newId;
-        }
-
-        [Obsolete("Do not use at this time.")]
-        // ReSharper disable once UnusedMember.Local
-        private static SObject PullModItemFromDict(int id, bool isIndex)
-        {
-            if (isIndex)
-            {
-                if (ModItems.ElementAtOrDefault(id).Value != null)
-                {
-                    return ModItems.ElementAt(id).Value.Clone();
-                }
-                Log.AsyncR("ModItem Dictionary does not contain index: " + id);
-                return null;
-            }
-            if (ModItems.ContainsKey(id))
-            {
-                return ModItems[id].Clone();
-            }
-            Log.AsyncR("ModItem Dictionary does not contain ID: " + id);
-            return null;
-        }
-
-        private void UpdateEventCalls()
-        {
-            KStateNow = Keyboard.GetState();
-
-            MStateNow = Mouse.GetState();
-
-            foreach (var k in FramePressedKeys)
-                ControlEvents.InvokeKeyPressed(k);
-
-            foreach (var k in FrameReleasedKeys)
-                ControlEvents.InvokeKeyReleased(k);
-
-            for (var i = PlayerIndex.One; i <= PlayerIndex.Four; i++)
-            {
-                var buttons = GetFramePressedButtons(i);
-                foreach (var b in buttons)
-                {
-                    if (b == Buttons.LeftTrigger || b == Buttons.RightTrigger)
-                    {
-                        ControlEvents.InvokeTriggerPressed(i, b, b == Buttons.LeftTrigger ? GamePad.GetState(i).Triggers.Left : GamePad.GetState(i).Triggers.Right);
-                    }
-                    else
-                    {
-                        ControlEvents.InvokeButtonPressed(i, b);
-                    }
-                }
-            }
-
-            for (var i = PlayerIndex.One; i <= PlayerIndex.Four; i++)
-            {
-                foreach (var b in GetFrameReleasedButtons(i))
-                {
-                    if (b == Buttons.LeftTrigger || b == Buttons.RightTrigger)
-                    {
-                        ControlEvents.InvokeTriggerReleased(i, b, b == Buttons.LeftTrigger ? GamePad.GetState(i).Triggers.Left : GamePad.GetState(i).Triggers.Right);
-                    }
-                    else
-                    {
-                        ControlEvents.InvokeButtonReleased(i, b);
-                    }
-                }
-            }
-
-
-            if (KStateNow != KStatePrior)
-            {
-                ControlEvents.InvokeKeyboardChanged(KStatePrior, KStateNow);
-            }
-
-            if (MStateNow != MStatePrior)
-            {
-                ControlEvents.InvokeMouseChanged(MStatePrior, MStateNow);
-                MStatePrior = MStateNow;
-            }
-
-            if (activeClickableMenu != null && activeClickableMenu != PreviousActiveMenu)
-            {
-                MenuEvents.InvokeMenuChanged(PreviousActiveMenu, activeClickableMenu);
-                PreviousActiveMenu = activeClickableMenu;
-                WasMenuClosedInvoked = false;
-            }
-
-            if (!WasMenuClosedInvoked && PreviousActiveMenu != null && activeClickableMenu == null)
-            {
-                MenuEvents.InvokeMenuClosed(PreviousActiveMenu);
-                WasMenuClosedInvoked = true;
-            }
-
-            if (locations.GetHash() != PreviousGameLocations)
-            {
-                LocationEvents.InvokeLocationsChanged(locations);
-                PreviousGameLocations = locations.GetHash();
-            }
-
-            if (currentLocation != PreviousGameLocation)
-            {
-                LocationEvents.InvokeCurrentLocationChanged(PreviousGameLocation, currentLocation);
-                PreviousGameLocation = currentLocation;
-            }
-
-            if (player != null && player != PreviousFarmer)
-            {
-                PlayerEvents.InvokeFarmerChanged(PreviousFarmer, player);
-                PreviousFarmer = player;
-            }
-
-            if (player != null && player.combatLevel != PreviousCombatLevel)
-            {
-                PlayerEvents.InvokeLeveledUp(EventArgsLevelUp.LevelType.Combat, player.combatLevel);
-                PreviousCombatLevel = player.combatLevel;
-            }
-
-            if (player != null && player.farmingLevel != PreviousFarmingLevel)
-            {
-                PlayerEvents.InvokeLeveledUp(EventArgsLevelUp.LevelType.Farming, player.farmingLevel);
-                PreviousFarmingLevel = player.farmingLevel;
-            }
-
-            if (player != null && player.fishingLevel != PreviousFishingLevel)
-            {
-                PlayerEvents.InvokeLeveledUp(EventArgsLevelUp.LevelType.Fishing, player.fishingLevel);
-                PreviousFishingLevel = player.fishingLevel;
-            }
-
-            if (player != null && player.foragingLevel != PreviousForagingLevel)
-            {
-                PlayerEvents.InvokeLeveledUp(EventArgsLevelUp.LevelType.Foraging, player.foragingLevel);
-                PreviousForagingLevel = player.foragingLevel;
-            }
-
-            if (player != null && player.miningLevel != PreviousMiningLevel)
-            {
-                PlayerEvents.InvokeLeveledUp(EventArgsLevelUp.LevelType.Mining, player.miningLevel);
-                PreviousMiningLevel = player.miningLevel;
-            }
-
-            if (player != null && player.luckLevel != PreviousLuckLevel)
-            {
-                PlayerEvents.InvokeLeveledUp(EventArgsLevelUp.LevelType.Luck, player.luckLevel);
-                PreviousLuckLevel = player.luckLevel;
-            }
-
-            List<ItemStackChange> changedItems;
-            if (player != null && HasInventoryChanged(player.items, out changedItems))
-            {
-                PlayerEvents.InvokeInventoryChanged(player.items, changedItems);
-                PreviousItems = player.items.Where(n => n != null).ToDictionary(n => n, n => n.Stack);
-            }
-
-            var objectHash = currentLocation?.objects?.GetHash();
-            if (objectHash != null && PreviousLocationObjects != objectHash)
-            {
-                LocationEvents.InvokeOnNewLocationObject(currentLocation.objects);
-                PreviousLocationObjects = objectHash ?? -1;
-            }
-
-            if (timeOfDay != PreviousTimeOfDay)
-            {
-                TimeEvents.InvokeTimeOfDayChanged(PreviousTimeOfDay, timeOfDay);
-                PreviousTimeOfDay = timeOfDay;
-            }
-
-            if (dayOfMonth != PreviousDayOfMonth)
-            {
-                TimeEvents.InvokeDayOfMonthChanged(PreviousDayOfMonth, dayOfMonth);
-                PreviousDayOfMonth = dayOfMonth;
-            }
-
-            if (currentSeason != PreviousSeasonOfYear)
-            {
-                TimeEvents.InvokeSeasonOfYearChanged(PreviousSeasonOfYear, currentSeason);
-                PreviousSeasonOfYear = currentSeason;
-            }
-
-            if (year != PreviousYearOfGame)
-            {
-                TimeEvents.InvokeYearOfGameChanged(PreviousYearOfGame, year);
-                PreviousYearOfGame = year;
-            }
-
-            //NOTE THAT THIS MUST CHECK BEFORE SETTING IT TO TRUE BECAUSE OF SOME SILLY ISSUES
-            if (FireLoadedGameEvent)
-            {
-                PlayerEvents.InvokeLoadedGame(new EventArgsLoadedGameChanged(hasLoadedGame));
-                FireLoadedGameEvent = false;
-            }
-
-            if (hasLoadedGame != PreviouslyLoadedGame)
-            {
-                FireLoadedGameEvent = true;
-                PreviouslyLoadedGame = hasLoadedGame;
-            }
-
-            if (mine != null && PreviousMineLevel != mine.mineLevel)
-            {
-                MineEvents.InvokeMineLevelChanged(PreviousMineLevel, mine.mineLevel);
-                PreviousMineLevel = mine.mineLevel;
-            }
-
-            if (PreviousIsNewDay != newDay)
-            {
-                TimeEvents.InvokeOnNewDay(PreviousDayOfMonth, dayOfMonth, newDay);
-                PreviousIsNewDay = newDay;
-            }
-        }
-
-        private bool HasInventoryChanged(List<Item> items, out List<ItemStackChange> changedItems)
-        {
-            changedItems = new List<ItemStackChange>();
-            IEnumerable<Item> actualItems = items.Where(n => n != null).ToArray();
-            foreach (var item in actualItems)
-            {
-                if (PreviousItems != null && PreviousItems.ContainsKey(item))
-                {
-                    if (PreviousItems[item] != item.Stack)
-                    {
-                        changedItems.Add(new ItemStackChange {Item = item, StackChange = item.Stack - PreviousItems[item], ChangeType = ChangeType.StackChange});
-                    }
-                }
-                else
-                {
-                    changedItems.Add(new ItemStackChange {Item = item, StackChange = item.Stack, ChangeType = ChangeType.Added});
-                }
-            }
-
-            if (PreviousItems != null)
-            {
-                changedItems.AddRange(PreviousItems.Where(n => actualItems.All(i => i != n.Key)).Select(n =>
-                    new ItemStackChange {Item = n.Key, StackChange = -n.Key.Stack, ChangeType = ChangeType.Removed}));
-            }
-
-            return changedItems.Any();
-        }
-
-        /// <summary>
-        /// Invokes a private, non-static method in Game1 via Reflection
-        /// </summary>
-        /// <param name="name">The name of the method</param>
-        /// <param name="parameters">Any parameters needed</param>
-        /// <returns>Whatever the method normally returns. Null if void.</returns>
-        [Obsolete("This is very slow. Cache the method info and then invoke it with InvokeMethodInfo().")]
-        public static object InvokeBasePrivateInstancedMethod(string name, params object[] parameters)
-        {
-            try
-            {
-                return typeof (Game1).GetMethod(name, BindingFlags.NonPublic | BindingFlags.Instance).Invoke(Program.gamePtr, parameters);
-            }
-            catch
-            {
-                Log.AsyncR("Failed to call base method: " + name);
-                return null;
-            }
-        }
-
-        /// <summary>
-        /// Invokes a given method info with the supplied parameters
-        /// </summary>
-        /// <param name="mi"></param>
-        /// <param name="parameters"></param>
-        /// <returns></returns>
-        public static object InvokeMethodInfo(MethodInfo mi, params object[] parameters)
-        {
-            try
-            {
-                return mi.Invoke(Program.gamePtr, parameters);
-            }
-            catch
-            {
-                Log.AsyncR("Failed to call base method: " + mi.Name);
-                return null;
-            }
-        }
-
-        /// <summary>
-        /// Queue's a message to be drawn in Debug mode (F3)
-        /// </summary>
-        /// <returns></returns>
-        public static bool QueueDebugMessage(string message)
-        {
-            if (!Debug)
-                return false;
-
-            if (DebugMessageQueue.Count > 32)
-                return false;
-
-            DebugMessageQueue.Enqueue(message);
-            return true;
-        }
-    }
+﻿using System;
+using System.Collections.Generic;
+using System.Linq;
+using System.Reflection;
+using System.Runtime.CompilerServices;
+using Microsoft.Xna.Framework;
+using Microsoft.Xna.Framework.Graphics;
+using Microsoft.Xna.Framework.Input;
+using StardewModdingAPI.Events;
+using StardewValley;
+using StardewValley.BellsAndWhistles;
+using StardewValley.Locations;
+using StardewValley.Menus;
+using StardewValley.Tools;
+using xTile.Dimensions;
+using Rectangle = Microsoft.Xna.Framework.Rectangle;
+
+namespace StardewModdingAPI.Inheritance
+{
+    /// <summary>
+    /// The 'SGame' class.
+    /// This summary, and many others, only exists because XML doc tags.
+    /// </summary>
+    public class SGame : Game1
+    {
+        /// <summary>
+        /// Useless right now.
+        /// </summary>
+        public const int LowestModItemID = 1000;
+
+        private bool FireLoadedGameEvent;
+
+        /// <summary>
+        /// Gets a jagged array of all buttons pressed on the gamepad the prior frame.
+        /// </summary>
+        public Buttons[][] PreviouslyPressedButtons;
+
+        internal SGame()
+        {
+            Instance = this;
+            FirstUpdate = true;
+        }
+
+        /// <summary>
+        /// Useless at this time.
+        /// </summary>
+        [Obsolete]
+        // ReSharper disable once UnusedAutoPropertyAccessor.Local
+        public static Dictionary<int, SObject> ModItems { get; private set; }
+
+        /// <summary>
+        /// The current KeyboardState
+        /// </summary>
+        public KeyboardState KStateNow { get; private set; }
+        /// <summary>
+        /// The prior KeyboardState
+        /// </summary>
+        public KeyboardState KStatePrior { get; private set; }
+
+        /// <summary>
+        /// The current MouseState
+        /// </summary>
+        public MouseState MStateNow { get; private set; }
+
+        /// <summary>
+        /// The prior MouseState
+        /// </summary>
+        public MouseState MStatePrior { get; private set; }
+
+        /// <summary>
+        /// All keys pressed on the current frame
+        /// </summary>
+        public Keys[] CurrentlyPressedKeys => KStateNow.GetPressedKeys();
+
+        /// <summary>
+        /// All keys pressed on the prior frame
+        /// </summary>
+        public Keys[] PreviouslyPressedKeys => KStatePrior.GetPressedKeys();
+
+        /// <summary>
+        /// All keys pressed on this frame except for the ones pressed on the prior frame
+        /// </summary>
+        public Keys[] FramePressedKeys => CurrentlyPressedKeys.Except(PreviouslyPressedKeys).ToArray();
+
+        /// <summary>
+        /// All keys pressed on the prior frame except for the ones pressed on the current frame
+        /// </summary>
+        public Keys[] FrameReleasedKeys => PreviouslyPressedKeys.Except(CurrentlyPressedKeys).ToArray();
+
+        /// <summary>
+        /// Whether or not a save was tagged as 'Loaded' the prior frame.
+        /// </summary>
+        public bool PreviouslyLoadedGame { get; private set; }
+
+        /// <summary>
+        /// The list of GameLocations on the prior frame
+        /// </summary>
+        public int PreviousGameLocations { get; private set; }
+
+        /// <summary>
+        /// The list of GameObjects on the prior frame
+        /// </summary>
+        public int PreviousLocationObjects { get; private set; }
+
+        /// <summary>
+        /// The list of Items in the player's inventory on the prior frame
+        /// </summary>
+        public Dictionary<Item, int> PreviousItems { get; private set; }
+
+        /// <summary>
+        /// The player's Combat level on the prior frame
+        /// </summary>
+        public int PreviousCombatLevel { get; private set; }
+        /// <summary>
+        /// The player's Farming level on the prior frame
+        /// </summary>
+        public int PreviousFarmingLevel { get; private set; }
+        /// <summary>
+        /// The player's Fishing level on the prior frame
+        /// </summary>
+        public int PreviousFishingLevel { get; private set; }
+        /// <summary>
+        /// The player's Foraging level on the prior frame
+        /// </summary>
+        public int PreviousForagingLevel { get; private set; }
+        /// <summary>
+        /// The player's Mining level on the prior frame
+        /// </summary>
+        public int PreviousMiningLevel { get; private set; }
+        /// <summary>
+        /// The player's Luck level on the prior frame
+        /// </summary>
+        public int PreviousLuckLevel { get; private set; }
+
+        //Kill me now comments are so boring
+
+        /// <summary>
+        /// The player's previous game location
+        /// </summary>
+        public GameLocation PreviousGameLocation { get; private set; }
+
+        /// <summary>
+        /// The previous ActiveGameMenu in Game1
+        /// </summary>
+        public IClickableMenu PreviousActiveMenu { get; private set; }
+
+        /// <summary>
+        /// Indicates if the MenuClosed event was fired to prevent it from re-firing.
+        /// </summary>
+        internal bool WasMenuClosedInvoked = false;
+
+        /// <summary>
+        /// The previous mine level
+        /// </summary>
+        public int PreviousMineLevel { get; private set; }
+
+        /// <summary>
+        /// The previous TimeOfDay (Int32 between 600 and 2400?)
+        /// </summary>
+        public int PreviousTimeOfDay { get; private set; }
+
+        /// <summary>
+        /// The previous DayOfMonth (Int32 between 1 and 28?)
+        /// </summary>
+        public int PreviousDayOfMonth { get; private set; }
+
+        /// <summary>
+        /// The previous Season (String as follows: "winter", "spring", "summer", "fall")
+        /// </summary>
+        public string PreviousSeasonOfYear { get; private set; }
+
+        /// <summary>
+        /// The previous Year
+        /// </summary>
+        public int PreviousYearOfGame { get; private set; }
+
+        /// <summary>
+        /// The previous result of Game1.newDay
+        /// </summary>
+        public bool PreviousIsNewDay { get; private set; }
+
+        /// <summary>
+        /// The previous 'Farmer' (Player)
+        /// </summary>
+        public Farmer PreviousFarmer { get; private set; }
+
+        /// <summary>
+        /// The current index of the update tick. Recycles every 60th tick to 0. (Int32 between 0 and 59)
+        /// </summary>
+        public int CurrentUpdateTick { get; private set; }
+
+        /// <summary>
+        /// Whether or not this update frame is the very first of the entire game
+        /// </summary>
+        public bool FirstUpdate { get; private set; }
+
+        /// <summary>
+        /// The current RenderTarget in Game1 (Private field, uses reflection)
+        /// </summary>
+        public RenderTarget2D Screen
+        {
+            get { return typeof (Game1).GetBaseFieldValue<RenderTarget2D>(Program.gamePtr, "screen"); }
+            set { typeof (Game1).SetBaseFieldValue<RenderTarget2D>(this, "screen", value); }
+        }
+
+        /// <summary>
+        /// 
+        /// </summary>
+        public int ThumbstickMotionMargin
+        {
+            get { return (int)typeof(Game1).GetField("thumbstickMotionMargin", BindingFlags.NonPublic | BindingFlags.Static).GetValue(null); }
+            set { typeof(Game1).GetField("thumbstickMotionMargin", BindingFlags.NonPublic | BindingFlags.Static).SetValue(null, value); }
+        }
+
+        /// <summary>
+        /// The current Colour in Game1 (Private field, uses reflection)
+        /// </summary>
+        public Color BgColour
+        {
+            get { return (Color)typeof(Game1).GetBaseFieldValue<object>(Program.gamePtr, "bgColor"); }
+            set { typeof(Game1).SetBaseFieldValue<object>(this, "bgColor", value); }
+        }
+
+        /// <summary>
+        /// Static accessor for an Instance of the class SGame
+        /// </summary>
+        public static SGame Instance { get; private set; }
+
+        /// <summary>
+        /// The game's FPS. Re-determined every Draw update.
+        /// </summary>
+        public static float FramesPerSecond { get; private set; }
+
+        /// <summary>
+        /// Whether or not we're in a pseudo 'debug' mode. Mostly for displaying information like FPS.
+        /// </summary>
+        public static bool Debug { get; private set; }
+        internal static Queue<String> DebugMessageQueue { get; private set; }
+
+        /// <summary>
+        /// The current player (equal to Farmer.Player)
+        /// </summary>
+        [Obsolete("Use Farmer.Player instead")]
+        public Farmer CurrentFarmer => player;
+
+        /// <summary>
+        /// Gets ALL static fields that belong to 'Game1'
+        /// </summary>
+        public static FieldInfo[] GetStaticFields => typeof (Game1).GetFields();
+        
+        /// <summary>
+        /// Whether or not a button was just pressed on the controller
+        /// </summary>
+        /// <param name="button"></param>
+        /// <param name="buttonState"></param>
+        /// <param name="stateIndex"></param>
+        /// <returns></returns>
+        private bool WasButtonJustPressed(Buttons button, ButtonState buttonState, PlayerIndex stateIndex)
+        {
+            return buttonState == ButtonState.Pressed && !PreviouslyPressedButtons[(int) stateIndex].Contains(button);
+        }
+
+        /// <summary>
+        /// Whether or not a button was just released on the controller
+        /// </summary>
+        /// <param name="button"></param>
+        /// <param name="buttonState"></param>
+        /// <param name="stateIndex"></param>
+        /// <returns></returns>
+        private bool WasButtonJustReleased(Buttons button, ButtonState buttonState, PlayerIndex stateIndex)
+        {
+            return buttonState == ButtonState.Released && PreviouslyPressedButtons[(int) stateIndex].Contains(button);
+        }
+
+        /// <summary>
+        /// Whether or not an analog button was just pressed on the controller
+        /// </summary>
+        /// <param name="button"></param>
+        /// <param name="value"></param>
+        /// <param name="stateIndex"></param>
+        /// <returns></returns>
+        private bool WasButtonJustPressed(Buttons button, float value, PlayerIndex stateIndex)
+        {
+            return WasButtonJustPressed(button, value > 0.2f ? ButtonState.Pressed : ButtonState.Released, stateIndex);
+        }
+        
+        /// <summary>
+        /// Whether or not an analog button was just released on the controller
+        /// </summary>
+        /// <param name="button"></param>
+        /// <param name="value"></param>
+        /// <param name="stateIndex"></param>
+        /// <returns></returns>
+        private bool WasButtonJustReleased(Buttons button, float value, PlayerIndex stateIndex)
+        {
+            return WasButtonJustReleased(button, value > 0.2f ? ButtonState.Pressed : ButtonState.Released, stateIndex);
+        }
+
+        /// <summary>
+        /// Gets an array of all Buttons pressed on a joystick
+        /// </summary>
+        /// <param name="index"></param>
+        /// <returns></returns>
+        public Buttons[] GetButtonsDown(PlayerIndex index)
+        {
+            var state = GamePad.GetState(index);
+            var buttons = new List<Buttons>();
+            if (state.IsConnected)
+            {
+                if (state.Buttons.A == ButtonState.Pressed) buttons.Add(Buttons.A);
+                if (state.Buttons.B == ButtonState.Pressed) buttons.Add(Buttons.B);
+                if (state.Buttons.Back == ButtonState.Pressed) buttons.Add(Buttons.Back);
+                if (state.Buttons.BigButton == ButtonState.Pressed) buttons.Add(Buttons.BigButton);
+                if (state.Buttons.LeftShoulder == ButtonState.Pressed) buttons.Add(Buttons.LeftShoulder);
+                if (state.Buttons.LeftStick == ButtonState.Pressed) buttons.Add(Buttons.LeftStick);
+                if (state.Buttons.RightShoulder == ButtonState.Pressed) buttons.Add(Buttons.RightShoulder);
+                if (state.Buttons.RightStick == ButtonState.Pressed) buttons.Add(Buttons.RightStick);
+                if (state.Buttons.Start == ButtonState.Pressed) buttons.Add(Buttons.Start);
+                if (state.Buttons.X == ButtonState.Pressed) buttons.Add(Buttons.X);
+                if (state.Buttons.Y == ButtonState.Pressed) buttons.Add(Buttons.Y);
+                if (state.DPad.Up == ButtonState.Pressed) buttons.Add(Buttons.DPadUp);
+                if (state.DPad.Down == ButtonState.Pressed) buttons.Add(Buttons.DPadDown);
+                if (state.DPad.Left == ButtonState.Pressed) buttons.Add(Buttons.DPadLeft);
+                if (state.DPad.Right == ButtonState.Pressed) buttons.Add(Buttons.DPadRight);
+                if (state.Triggers.Left > 0.2f) buttons.Add(Buttons.LeftTrigger);
+                if (state.Triggers.Right > 0.2f) buttons.Add(Buttons.RightTrigger);
+            }
+            return buttons.ToArray();
+        }
+
+        /// <summary>
+        /// Gets all buttons that were pressed on the current frame of a joystick
+        /// </summary>
+        /// <param name="index"></param>
+        /// <returns></returns>
+        public Buttons[] GetFramePressedButtons(PlayerIndex index)
+        {
+            var state = GamePad.GetState(index);
+            var buttons = new List<Buttons>();
+            if (state.IsConnected)
+            {
+                if (WasButtonJustPressed(Buttons.A, state.Buttons.A, index)) buttons.Add(Buttons.A);
+                if (WasButtonJustPressed(Buttons.B, state.Buttons.B, index)) buttons.Add(Buttons.B);
+                if (WasButtonJustPressed(Buttons.Back, state.Buttons.Back, index)) buttons.Add(Buttons.Back);
+                if (WasButtonJustPressed(Buttons.BigButton, state.Buttons.BigButton, index)) buttons.Add(Buttons.BigButton);
+                if (WasButtonJustPressed(Buttons.LeftShoulder, state.Buttons.LeftShoulder, index)) buttons.Add(Buttons.LeftShoulder);
+                if (WasButtonJustPressed(Buttons.LeftStick, state.Buttons.LeftStick, index)) buttons.Add(Buttons.LeftStick);
+                if (WasButtonJustPressed(Buttons.RightShoulder, state.Buttons.RightShoulder, index)) buttons.Add(Buttons.RightShoulder);
+                if (WasButtonJustPressed(Buttons.RightStick, state.Buttons.RightStick, index)) buttons.Add(Buttons.RightStick);
+                if (WasButtonJustPressed(Buttons.Start, state.Buttons.Start, index)) buttons.Add(Buttons.Start);
+                if (WasButtonJustPressed(Buttons.X, state.Buttons.X, index)) buttons.Add(Buttons.X);
+                if (WasButtonJustPressed(Buttons.Y, state.Buttons.Y, index)) buttons.Add(Buttons.Y);
+                if (WasButtonJustPressed(Buttons.DPadUp, state.DPad.Up, index)) buttons.Add(Buttons.DPadUp);
+                if (WasButtonJustPressed(Buttons.DPadDown, state.DPad.Down, index)) buttons.Add(Buttons.DPadDown);
+                if (WasButtonJustPressed(Buttons.DPadLeft, state.DPad.Left, index)) buttons.Add(Buttons.DPadLeft);
+                if (WasButtonJustPressed(Buttons.DPadRight, state.DPad.Right, index)) buttons.Add(Buttons.DPadRight);
+                if (WasButtonJustPressed(Buttons.LeftTrigger, state.Triggers.Left, index)) buttons.Add(Buttons.LeftTrigger);
+                if (WasButtonJustPressed(Buttons.RightTrigger, state.Triggers.Right, index)) buttons.Add(Buttons.RightTrigger);
+            }
+            return buttons.ToArray();
+        }
+
+        /// <summary>
+        /// Gets all buttons that were released on the current frame of a joystick
+        /// </summary>
+        /// <param name="index"></param>
+        /// <returns></returns>
+        public Buttons[] GetFrameReleasedButtons(PlayerIndex index)
+        {
+            var state = GamePad.GetState(index);
+            var buttons = new List<Buttons>();
+            if (state.IsConnected)
+            {
+                if (WasButtonJustReleased(Buttons.A, state.Buttons.A, index)) buttons.Add(Buttons.A);
+                if (WasButtonJustReleased(Buttons.B, state.Buttons.B, index)) buttons.Add(Buttons.B);
+                if (WasButtonJustReleased(Buttons.Back, state.Buttons.Back, index)) buttons.Add(Buttons.Back);
+                if (WasButtonJustReleased(Buttons.BigButton, state.Buttons.BigButton, index)) buttons.Add(Buttons.BigButton);
+                if (WasButtonJustReleased(Buttons.LeftShoulder, state.Buttons.LeftShoulder, index)) buttons.Add(Buttons.LeftShoulder);
+                if (WasButtonJustReleased(Buttons.LeftStick, state.Buttons.LeftStick, index)) buttons.Add(Buttons.LeftStick);
+                if (WasButtonJustReleased(Buttons.RightShoulder, state.Buttons.RightShoulder, index)) buttons.Add(Buttons.RightShoulder);
+                if (WasButtonJustReleased(Buttons.RightStick, state.Buttons.RightStick, index)) buttons.Add(Buttons.RightStick);
+                if (WasButtonJustReleased(Buttons.Start, state.Buttons.Start, index)) buttons.Add(Buttons.Start);
+                if (WasButtonJustReleased(Buttons.X, state.Buttons.X, index)) buttons.Add(Buttons.X);
+                if (WasButtonJustReleased(Buttons.Y, state.Buttons.Y, index)) buttons.Add(Buttons.Y);
+                if (WasButtonJustReleased(Buttons.DPadUp, state.DPad.Up, index)) buttons.Add(Buttons.DPadUp);
+                if (WasButtonJustReleased(Buttons.DPadDown, state.DPad.Down, index)) buttons.Add(Buttons.DPadDown);
+                if (WasButtonJustReleased(Buttons.DPadLeft, state.DPad.Left, index)) buttons.Add(Buttons.DPadLeft);
+                if (WasButtonJustReleased(Buttons.DPadRight, state.DPad.Right, index)) buttons.Add(Buttons.DPadRight);
+                if (WasButtonJustReleased(Buttons.LeftTrigger, state.Triggers.Left, index)) buttons.Add(Buttons.LeftTrigger);
+                if (WasButtonJustReleased(Buttons.RightTrigger, state.Triggers.Right, index)) buttons.Add(Buttons.RightTrigger);
+            }
+            return buttons.ToArray();
+        }
+
+        /// <summary>
+        /// 
+        /// </summary>
+        public static MethodInfo DrawFarmBuildings = typeof (Game1).GetMethod("drawFarmBuildings", BindingFlags.NonPublic | BindingFlags.Instance);
+
+        /// <summary>
+        /// 
+        /// </summary>
+        public static MethodInfo DrawHUD = typeof (Game1).GetMethod("drawHUD", BindingFlags.NonPublic | BindingFlags.Instance);
+
+        /// <summary>
+        /// 
+        /// </summary>
+        public static MethodInfo DrawDialogueBox = typeof (Game1).GetMethod("drawDialogueBox", BindingFlags.NonPublic | BindingFlags.Instance);
+
+        public static MethodInfo CheckForEscapeKeys = typeof (Game1).GetMethod("checkForEscapeKeys", BindingFlags.NonPublic | BindingFlags.Instance);
+
+        public static MethodInfo UpdateControlInput = typeof(Game1).GetMethod("UpdateControlInput", BindingFlags.NonPublic | BindingFlags.Instance);
+
+        public static MethodInfo UpdateCharacters = typeof(Game1).GetMethod("UpdateCharacters", BindingFlags.NonPublic | BindingFlags.Instance);
+
+        public static MethodInfo UpdateLocations = typeof(Game1).GetMethod("UpdateLocations", BindingFlags.NonPublic | BindingFlags.Instance);
+
+        public static MethodInfo getViewportCenter = typeof(Game1).GetMethod("getViewportCenter", BindingFlags.NonPublic | BindingFlags.Instance);
+
+        public static MethodInfo UpdateTitleScreen = typeof(Game1).GetMethod("UpdateTitleScreen", BindingFlags.NonPublic | BindingFlags.Instance);
+
+        public delegate void BaseBaseDraw();
+
+        /// <summary>
+        /// Whether or not the game's zoom level is 1.0f
+        /// </summary>
+        public bool ZoomLevelIsOne => options.zoomLevel.Equals(1.0f);
+
+        /// <summary>
+        /// XNA Init Method
+        /// </summary>
+        protected override void Initialize()
+        {
+            Log.AsyncY("XNA Initialize");
+            //ModItems = new Dictionary<int, SObject>();
+            DebugMessageQueue = new Queue<string>();
+            PreviouslyPressedButtons = new Buttons[4][];
+            for (var i = 0; i < 4; ++i) PreviouslyPressedButtons[i] = new Buttons[0];
+
+            base.Initialize();
+            GameEvents.InvokeInitialize();
+        }
+
+        /// <summary>
+        /// XNA LC Method
+        /// </summary>
+        protected override void LoadContent()
+        {
+            Log.AsyncY("XNA LoadContent");
+            base.LoadContent();
+            GameEvents.InvokeLoadContent();
+        }
+
+        /// <summary>
+        /// XNA Update Method
+        /// </summary>
+        /// <param name="gameTime"></param>
+        protected override void Update(GameTime gameTime)
+        {
+            QueueDebugMessage("FPS: " + FramesPerSecond);
+            UpdateEventCalls();
+
+            /*
+            if (ZoomLevelIsOne)
+            {
+                options.zoomLevel = 0.99f;
+                InvokeBasePrivateInstancedMethod("Window_ClientSizeChanged", null, null);
+            }
+            */
+
+            if (FramePressedKeys.Contains(Keys.F3))
+            {
+                Debug = !Debug;
+            }
+
+            if (FramePressedKeys.Contains(Keys.F2))
+            {
+                //Built-in debug mode
+                debugMode = !debugMode;
+            }
+
+            if (Constants.EnableCompletelyOverridingBaseCalls)
+            {
+                #region Overridden Update Call
+
+                try
+                {
+                    if (Program.BuildType == 0)
+                        SteamHelper.update();
+                    if ((paused /*|| !this.IsActive*/) && (options == null || options.pauseWhenOutOfFocus || paused))
+                        return;
+                    if (quit)
+                        Exit();
+                    currentGameTime = gameTime;
+                    if (gameMode != 11)
+                    {
+                        if (IsMultiplayer && gameMode == 3)
+                        {
+                            if (multiplayerMode == 2)
+                                server.receiveMessages();
+                            else
+                                client.receiveMessages();
+                        }
+                        if (IsActive)
+                            InvokeMethodInfo(CheckForEscapeKeys);
+                        //InvokeBasePrivateInstancedMethod("checkForEscapeKeys");
+
+                        //this.checkForEscapeKeys();
+                        updateMusic();
+                        updateRaindropPosition();
+                        if (bloom != null)
+                            bloom.tick(gameTime);
+                        if (globalFade)
+                        {
+                            if (!dialogueUp)
+                            {
+                                if (fadeIn)
+                                {
+                                    fadeToBlackAlpha = Math.Max(0.0f, fadeToBlackAlpha - globalFadeSpeed);
+                                    if (fadeToBlackAlpha <= 0.0)
+                                    {
+                                        globalFade = false;
+                                        if (afterFade != null)
+                                        {
+                                            afterFadeFunction afterFadeFunction = afterFade;
+                                            afterFade();
+                                            if (afterFade != null && afterFade.Equals(afterFadeFunction))
+                                                afterFade = null;
+                                            if (nonWarpFade)
+                                                fadeToBlack = false;
+                                        }
+                                    }
+                                }
+                                else
+                                {
+                                    fadeToBlackAlpha = Math.Min(1f, fadeToBlackAlpha + globalFadeSpeed);
+                                    if (fadeToBlackAlpha >= 1.0)
+                                    {
+                                        globalFade = false;
+                                        if (afterFade != null)
+                                        {
+                                            afterFadeFunction afterFadeFunction = afterFade;
+                                            afterFade();
+                                            if (afterFade != null && afterFade.Equals(afterFadeFunction))
+                                                afterFade = null;
+                                            if (nonWarpFade)
+                                                fadeToBlack = false;
+                                        }
+                                    }
+                                }
+                            }
+                            else
+                                InvokeMethodInfo(UpdateControlInput, gameTime);
+                            //InvokeBasePrivateInstancedMethod("UpdateControlInput", gameTime);
+                            //this.UpdateControlInput(gameTime);
+                        }
+                        else if (pauseThenDoFunctionTimer > 0)
+                        {
+                            freezeControls = true;
+                            pauseThenDoFunctionTimer -= gameTime.ElapsedGameTime.Milliseconds;
+                            if (pauseThenDoFunctionTimer <= 0)
+                            {
+                                freezeControls = false;
+                                if (afterPause != null)
+                                    afterPause();
+                            }
+                        }
+                        if (gameMode == 3 || gameMode == 2)
+                        {
+                            player.millisecondsPlayed += (uint) gameTime.ElapsedGameTime.Milliseconds;
+                            bool flag = true;
+                            if (currentMinigame != null)
+                            {
+                                if (pauseTime > 0.0)
+                                    updatePause(gameTime);
+                                if (fadeToBlack)
+                                {
+                                    updateScreenFade(gameTime);
+                                    if (fadeToBlackAlpha >= 1.0)
+                                        fadeToBlack = false;
+                                }
+                                else
+                                {
+                                    if (ThumbstickMotionMargin > 0)
+                                        ThumbstickMotionMargin -= gameTime.ElapsedGameTime.Milliseconds;
+                                    if (IsActive)
+                                    {
+                                        KeyboardState state1 = Keyboard.GetState();
+                                        MouseState state2 = Mouse.GetState();
+                                        GamePadState state3 = GamePad.GetState(PlayerIndex.One);
+                                        foreach (Keys keys in state1.GetPressedKeys())
+                                        {
+                                            if (!oldKBState.IsKeyDown(keys))
+                                                currentMinigame.receiveKeyPress(keys);
+                                        }
+                                        if (options.gamepadControls)
+                                        {
+                                            if (currentMinigame == null)
+                                            {
+                                                oldMouseState = state2;
+                                                oldKBState = state1;
+                                                oldPadState = state3;
+                                                return;
+                                            }
+                                            foreach (Buttons b in Utility.getPressedButtons(state3, oldPadState))
+                                                currentMinigame.receiveKeyPress(Utility.mapGamePadButtonToKey(b));
+                                            if (currentMinigame == null)
+                                            {
+                                                oldMouseState = state2;
+                                                oldKBState = state1;
+                                                oldPadState = state3;
+                                                return;
+                                            }
+                                            if (state3.ThumbSticks.Right.Y < -0.200000002980232 && oldPadState.ThumbSticks.Right.Y >= -0.200000002980232)
+                                                currentMinigame.receiveKeyPress(Keys.Down);
+                                            if (state3.ThumbSticks.Right.Y > 0.200000002980232 && oldPadState.ThumbSticks.Right.Y <= 0.200000002980232)
+                                                currentMinigame.receiveKeyPress(Keys.Up);
+                                            if (state3.ThumbSticks.Right.X < -0.200000002980232 && oldPadState.ThumbSticks.Right.X >= -0.200000002980232)
+                                                currentMinigame.receiveKeyPress(Keys.Left);
+                                            if (state3.ThumbSticks.Right.X > 0.200000002980232 && oldPadState.ThumbSticks.Right.X <= 0.200000002980232)
+                                                currentMinigame.receiveKeyPress(Keys.Right);
+                                            if (oldPadState.ThumbSticks.Right.Y < -0.200000002980232 && state3.ThumbSticks.Right.Y >= -0.200000002980232)
+                                                currentMinigame.receiveKeyRelease(Keys.Down);
+                                            if (oldPadState.ThumbSticks.Right.Y > 0.200000002980232 && state3.ThumbSticks.Right.Y <= 0.200000002980232)
+                                                currentMinigame.receiveKeyRelease(Keys.Up);
+                                            if (oldPadState.ThumbSticks.Right.X < -0.200000002980232 && state3.ThumbSticks.Right.X >= -0.200000002980232)
+                                                currentMinigame.receiveKeyRelease(Keys.Left);
+                                            if (oldPadState.ThumbSticks.Right.X > 0.200000002980232 && state3.ThumbSticks.Right.X <= 0.200000002980232)
+                                                currentMinigame.receiveKeyRelease(Keys.Right);
+                                            if (isGamePadThumbstickInMotion())
+                                            {
+                                                setMousePosition(getMouseX() + (int) (state3.ThumbSticks.Left.X * 16.0), getMouseY() - (int) (state3.ThumbSticks.Left.Y * 16.0));
+                                                lastCursorMotionWasMouse = false;
+                                            }
+                                            else if (getMousePosition().X != getOldMouseX() || getMousePosition().Y != getOldMouseY())
+                                                lastCursorMotionWasMouse = true;
+                                        }
+                                        foreach (Keys keys in oldKBState.GetPressedKeys())
+                                        {
+                                            if (!state1.IsKeyDown(keys))
+                                                currentMinigame.receiveKeyRelease(keys);
+                                        }
+                                        if (options.gamepadControls)
+                                        {
+                                            if (currentMinigame == null)
+                                            {
+                                                oldMouseState = state2;
+                                                oldKBState = state1;
+                                                oldPadState = state3;
+                                                return;
+                                            }
+                                            if (state3.IsConnected && state3.IsButtonDown(Buttons.X) && !oldPadState.IsButtonDown(Buttons.X))
+                                                currentMinigame.receiveRightClick(getMouseX(), getMouseY(), true);
+                                            else if (state3.IsConnected && state3.IsButtonDown(Buttons.A) && !oldPadState.IsButtonDown(Buttons.A))
+                                                currentMinigame.receiveLeftClick(getMouseX(), getMouseY(), true);
+                                            else if (state3.IsConnected && !state3.IsButtonDown(Buttons.X) && oldPadState.IsButtonDown(Buttons.X))
+                                                currentMinigame.releaseRightClick(getMouseX(), getMouseY());
+                                            else if (state3.IsConnected && !state3.IsButtonDown(Buttons.A) && oldPadState.IsButtonDown(Buttons.A))
+                                                currentMinigame.releaseLeftClick(getMouseX(), getMouseY());
+                                            foreach (Buttons b in Utility.getPressedButtons(oldPadState, state3))
+                                                currentMinigame.receiveKeyRelease(Utility.mapGamePadButtonToKey(b));
+                                            if (state3.IsConnected && state3.IsButtonDown(Buttons.A) && currentMinigame != null)
+                                                currentMinigame.leftClickHeld(0, 0);
+                                        }
+                                        if (currentMinigame == null)
+                                        {
+                                            oldMouseState = state2;
+                                            oldKBState = state1;
+                                            oldPadState = state3;
+                                            return;
+                                        }
+                                        if (state2.LeftButton == ButtonState.Pressed && oldMouseState.LeftButton != ButtonState.Pressed)
+                                            currentMinigame.receiveLeftClick(getMouseX(), getMouseY(), true);
+                                        if (state2.RightButton == ButtonState.Pressed && oldMouseState.RightButton != ButtonState.Pressed)
+                                            currentMinigame.receiveRightClick(getMouseX(), getMouseY(), true);
+                                        if (state2.LeftButton == ButtonState.Released && oldMouseState.LeftButton == ButtonState.Pressed)
+                                            currentMinigame.releaseLeftClick(getMouseX(), getMouseY());
+                                        if (state2.RightButton == ButtonState.Released && oldMouseState.RightButton == ButtonState.Pressed)
+                                            currentMinigame.releaseLeftClick(getMouseX(), getMouseY());
+                                        if (state2.LeftButton == ButtonState.Pressed && oldMouseState.LeftButton == ButtonState.Pressed)
+                                            currentMinigame.leftClickHeld(getMouseX(), getMouseY());
+                                        oldMouseState = state2;
+                                        oldKBState = state1;
+                                        oldPadState = state3;
+                                    }
+                                    if (currentMinigame != null && currentMinigame.tick(gameTime))
+                                    {
+                                        currentMinigame.unload();
+                                        currentMinigame = null;
+                                        fadeIn = true;
+                                        fadeToBlackAlpha = 1f;
+                                        return;
+                                    }
+                                }
+                                flag = IsMultiplayer;
+                            }
+                            else if (farmEvent != null && farmEvent.tickUpdate(gameTime))
+                            {
+                                farmEvent.makeChangesToLocation();
+                                timeOfDay = 600;
+                                UpdateOther(gameTime);
+                                displayHUD = true;
+                                farmEvent = null;
+                                currentLocation = getLocationFromName("FarmHouse");
+                                player.position = Utility.PointToVector2(Utility.getHomeOfFarmer(player).getBedSpot()) * tileSize;
+                                player.position.X -= tileSize;
+                                changeMusicTrack("none");
+                                currentLocation.resetForPlayerEntry();
+                                player.forceCanMove();
+                                freezeControls = false;
+                                displayFarmer = true;
+                                outdoorLight = Color.White;
+                                viewportFreeze = false;
+                                fadeToBlackAlpha = 0.0f;
+                                fadeToBlack = false;
+                                globalFadeToClear(null, 0.02f);
+                                player.mailForTomorrow.Clear();
+                                showEndOfNightStuff();
+                            }
+                            if (flag)
+                            {
+                                if (endOfNightMenus.Count() > 0 && activeClickableMenu == null)
+                                    activeClickableMenu = endOfNightMenus.Pop();
+                                if (activeClickableMenu != null)
+                                {
+                                    updateActiveMenu(gameTime);
+                                }
+                                else
+                                {
+                                    if (pauseTime > 0.0)
+                                        updatePause(gameTime);
+                                    if (!globalFade && !freezeControls && (activeClickableMenu == null && IsActive))
+                                        InvokeMethodInfo(UpdateControlInput, gameTime);
+                                    //InvokeBasePrivateInstancedMethod("UpdateControlInput", gameTime);
+                                    //this.UpdateControlInput(gameTime);
+                                }
+                                if (showingEndOfNightStuff && endOfNightMenus.Count() == 0 && activeClickableMenu == null)
+                                {
+                                    showingEndOfNightStuff = false;
+                                    globalFadeToClear(playMorningSong, 0.02f);
+                                }
+                                if (!showingEndOfNightStuff)
+                                {
+                                    if (IsMultiplayer || activeClickableMenu == null && currentMinigame == null)
+                                        UpdateGameClock(gameTime);
+                                    //this.UpdateCharacters(gameTime);
+                                    //this.UpdateLocations(gameTime);
+                                    //InvokeBasePrivateInstancedMethod("UpdateCharacters", gameTime);
+                                    //InvokeBasePrivateInstancedMethod("UpdateLocations", gameTime);
+                                    //UpdateViewPort(false, (Point)InvokeBasePrivateInstancedMethod("getViewportCenter"));
+
+                                    InvokeMethodInfo(UpdateCharacters, gameTime);
+                                    InvokeMethodInfo(UpdateLocations, gameTime);
+                                    UpdateViewPort(false, (Point) InvokeMethodInfo(getViewportCenter));
+                                }
+                                UpdateOther(gameTime);
+                                if (messagePause)
+                                {
+                                    KeyboardState state1 = Keyboard.GetState();
+                                    MouseState state2 = Mouse.GetState();
+                                    GamePadState state3 = GamePad.GetState(PlayerIndex.One);
+                                    if (isOneOfTheseKeysDown(state1, options.actionButton) && !isOneOfTheseKeysDown(oldKBState, options.actionButton))
+                                        pressActionButton(state1, state2, state3);
+                                    oldKBState = state1;
+                                    oldPadState = state3;
+                                }
+                            }
+                        }
+                        else
+                        {
+                            //InvokeBasePrivateInstancedMethod("UpdateTitleScreen", gameTime);
+                            InvokeMethodInfo(UpdateTitleScreen, gameTime);
+                            //this.UpdateTitleScreen(gameTime);
+                            if (activeClickableMenu != null)
+                                updateActiveMenu(gameTime);
+                            if (gameMode == 10)
+                                UpdateOther(gameTime);
+                        }
+                        if (audioEngine != null)
+                            audioEngine.Update();
+                        if (multiplayerMode == 2 && gameMode == 3)
+                            server.sendMessages(gameTime);
+                    }
+                }
+                catch (Exception ex)
+                {
+                    Log.Error("An error occurred in the overridden update loop: " + ex);
+                }
+
+                //typeof (Game).GetMethod("Update", BindingFlags.NonPublic | BindingFlags.Instance).Invoke(this, new object[] {gameTime});
+                //base.Update(gameTime);
+                
+                #endregion
+            }
+            else
+            {
+                try
+                {
+                    base.Update(gameTime);
+                }
+                catch (Exception ex)
+                {
+                    Log.AsyncR("An error occured in the base update loop: " + ex);
+                    Console.ReadKey();
+                }
+            }
+
+            GameEvents.InvokeUpdateTick();
+            if (FirstUpdate)
+            {
+                GameEvents.InvokeFirstUpdateTick();
+                FirstUpdate = false;
+            }
+
+            if (CurrentUpdateTick % 2 == 0)
+                GameEvents.InvokeSecondUpdateTick();
+
+            if (CurrentUpdateTick % 4 == 0)
+                GameEvents.InvokeFourthUpdateTick();
+
+            if (CurrentUpdateTick % 8 == 0)
+                GameEvents.InvokeEighthUpdateTick();
+
+            if (CurrentUpdateTick % 15 == 0)
+                GameEvents.InvokeQuarterSecondTick();
+
+            if (CurrentUpdateTick % 30 == 0)
+                GameEvents.InvokeHalfSecondTick();
+
+            if (CurrentUpdateTick % 60 == 0)
+                GameEvents.InvokeOneSecondTick();
+
+            CurrentUpdateTick += 1;
+            if (CurrentUpdateTick >= 60)
+                CurrentUpdateTick = 0;
+
+            if (KStatePrior != KStateNow)
+                KStatePrior = KStateNow;
+
+            for (var i = PlayerIndex.One; i <= PlayerIndex.Four; i++)
+            {
+                PreviouslyPressedButtons[(int) i] = GetButtonsDown(i);
+            }
+        }
+
+        /// <summary>
+        /// XNA Draw Method
+        /// </summary>
+        /// <param name="gameTime"></param>
+        protected override void Draw(GameTime gameTime)
+        {
+            FramesPerSecond = 1 / (float) gameTime.ElapsedGameTime.TotalSeconds;
+
+            if (Constants.EnableCompletelyOverridingBaseCalls)
+            {
+                #region Overridden Draw
+
+                try
+                {
+                    if (!ZoomLevelIsOne)
+                    {
+                        GraphicsDevice.SetRenderTarget(Screen);
+                    }
+
+                    GraphicsDevice.Clear(BgColour);
+                    if (options.showMenuBackground && activeClickableMenu != null && activeClickableMenu.showWithoutTransparencyIfOptionIsSet())
+                    {
+                        spriteBatch.Begin(SpriteSortMode.Deferred, BlendState.AlphaBlend, SamplerState.PointClamp, null, null);
+                        activeClickableMenu.drawBackground(spriteBatch);
+                        GraphicsEvents.InvokeOnPreRenderGuiEvent(null, EventArgs.Empty);
+                        activeClickableMenu.draw(spriteBatch);
+                        GraphicsEvents.InvokeOnPostRenderGuiEvent(null, EventArgs.Empty);
+                        spriteBatch.End();
+                        if (!ZoomLevelIsOne)
+                        {
+                            GraphicsDevice.SetRenderTarget(null);
+                            GraphicsDevice.Clear(BgColour);
+                            spriteBatch.Begin(SpriteSortMode.Immediate, BlendState.AlphaBlend, SamplerState.LinearClamp, DepthStencilState.Default, RasterizerState.CullNone);
+                            spriteBatch.Draw(Screen, Vector2.Zero, Screen.Bounds, Color.White, 0f, Vector2.Zero, options.zoomLevel, SpriteEffects.None, 1f);
+                            spriteBatch.End();
+                        }
+                        return;
+                    }
+                    if (gameMode == 11)
+                    {
+                        spriteBatch.Begin(SpriteSortMode.Immediate, BlendState.AlphaBlend, SamplerState.PointClamp, null, null);
+                        spriteBatch.DrawString(smoothFont, "Stardew Valley has crashed...", new Vector2(16f, 16f), Color.HotPink);
+                        spriteBatch.DrawString(smoothFont, "Please send the error report or a screenshot of this message to @ConcernedApe. (http://stardewvalley.net/contact/)", new Vector2(16f, 32f), new Color(0, 255, 0));
+                        spriteBatch.DrawString(smoothFont, parseText(errorMessage, smoothFont, graphics.GraphicsDevice.Viewport.Width), new Vector2(16f, 48f), Color.White);
+                        spriteBatch.End();
+                        return;
+                    }
+                    if (currentMinigame != null)
+                    {
+                        currentMinigame.draw(spriteBatch);
+                        if (globalFade && !menuUp && (!nameSelectUp || messagePause))
+                        {
+                            spriteBatch.Begin(SpriteSortMode.Deferred, BlendState.AlphaBlend, SamplerState.PointClamp, null, null);
+                            spriteBatch.Draw(fadeToBlackRect, graphics.GraphicsDevice.Viewport.Bounds, Color.Black * ((gameMode == 0) ? (1f - fadeToBlackAlpha) : fadeToBlackAlpha));
+                            spriteBatch.End();
+                        }
+                        if (!ZoomLevelIsOne)
+                        {
+                            GraphicsDevice.SetRenderTarget(null);
+                            GraphicsDevice.Clear(BgColour);
+                            spriteBatch.Begin(SpriteSortMode.Immediate, BlendState.AlphaBlend, SamplerState.LinearClamp, DepthStencilState.Default, RasterizerState.CullNone);
+                            spriteBatch.Draw(Screen, Vector2.Zero, Screen.Bounds, Color.White, 0f, Vector2.Zero, options.zoomLevel, SpriteEffects.None, 1f);
+                            spriteBatch.End();
+                        }
+                        return;
+                    }
+                    if (showingEndOfNightStuff)
+                    {
+                        spriteBatch.Begin(SpriteSortMode.Deferred, BlendState.AlphaBlend, SamplerState.PointClamp, null, null);
+                        activeClickableMenu?.draw(spriteBatch);
+                        spriteBatch.End();
+                        if (!ZoomLevelIsOne)
+                        {
+                            GraphicsDevice.SetRenderTarget(null);
+                            GraphicsDevice.Clear(BgColour);
+                            spriteBatch.Begin(SpriteSortMode.Immediate, BlendState.AlphaBlend, SamplerState.LinearClamp, DepthStencilState.Default, RasterizerState.CullNone);
+                            spriteBatch.Draw(Screen, Vector2.Zero, Screen.Bounds, Color.White, 0f, Vector2.Zero, options.zoomLevel, SpriteEffects.None, 1f);
+                            spriteBatch.End();
+                        }
+                        return;
+                    }
+                    if (gameMode == 6)
+                    {
+                        spriteBatch.Begin(SpriteSortMode.Deferred, BlendState.AlphaBlend, SamplerState.PointClamp, null, null);
+                        string text = "";
+                        int num = 0;
+                        while (num < gameTime.TotalGameTime.TotalMilliseconds % 999.0 / 333.0)
+                        {
+                            text += ".";
+                            num++;
+                        }
+                        SpriteText.drawString(spriteBatch, "Loading" + text, 64, graphics.GraphicsDevice.Viewport.Height - 64, 999, -1, 999, 1f, 1f, false, 0, "Loading...");
+                        spriteBatch.End();
+                        if (!ZoomLevelIsOne)
+                        {
+                            GraphicsDevice.SetRenderTarget(null);
+                            GraphicsDevice.Clear(BgColour);
+                            spriteBatch.Begin(SpriteSortMode.Immediate, BlendState.AlphaBlend, SamplerState.LinearClamp, DepthStencilState.Default, RasterizerState.CullNone);
+                            spriteBatch.Draw(Screen, Vector2.Zero, Screen.Bounds, Color.White, 0f, Vector2.Zero, options.zoomLevel, SpriteEffects.None, 1f);
+                            spriteBatch.End();
+                        }
+                        return;
+                    }
+                    if (gameMode == 0)
+                    {
+                        spriteBatch.Begin(SpriteSortMode.Deferred, BlendState.AlphaBlend, SamplerState.PointClamp, null, null);
+                    }
+                    else
+                    {
+                        if (drawLighting)
+                        {
+                            GraphicsDevice.SetRenderTarget(lightmap);
+                            GraphicsDevice.Clear(Color.White * 0f);
+                            spriteBatch.Begin(SpriteSortMode.Deferred, BlendState.NonPremultiplied, SamplerState.PointClamp, null, null);
+                            spriteBatch.Draw(staminaRect, lightmap.Bounds, currentLocation.name.Equals("UndergroundMine") ? mine.getLightingColor(gameTime) : ((!ambientLight.Equals(Color.White) && (!isRaining || !currentLocation.isOutdoors)) ? ambientLight : outdoorLight));
+                            for (int i = 0; i < currentLightSources.Count; i++)
+                            {
+                                if (Utility.isOnScreen(currentLightSources.ElementAt(i).position, (int) (currentLightSources.ElementAt(i).radius * tileSize * 4f)))
+                                {
+                                    spriteBatch.Draw(currentLightSources.ElementAt(i).lightTexture, GlobalToLocal(viewport, currentLightSources.ElementAt(i).position) / options.lightingQuality, currentLightSources.ElementAt(i).lightTexture.Bounds, currentLightSources.ElementAt(i).color, 0f, new Vector2(currentLightSources.ElementAt(i).lightTexture.Bounds.Center.X, currentLightSources.ElementAt(i).lightTexture.Bounds.Center.Y), currentLightSources.ElementAt(i).radius / options.lightingQuality, SpriteEffects.None, 0.9f);
+                                }
+                            }
+                            spriteBatch.End();
+                            GraphicsDevice.SetRenderTarget(ZoomLevelIsOne ? null : Screen);
+                        }
+                        if (bloomDay)
+                        {
+                            bloom?.BeginDraw();
+                        }
+                        GraphicsDevice.Clear(BgColour);
+                        spriteBatch.Begin(SpriteSortMode.Deferred, BlendState.AlphaBlend, SamplerState.PointClamp, null, null);
+                        GraphicsEvents.InvokeOnPreRenderEvent(null, EventArgs.Empty);
+                        background?.draw(spriteBatch);
+                        mapDisplayDevice.BeginScene(spriteBatch);
+                        currentLocation.Map.GetLayer("Back").Draw(mapDisplayDevice, viewport, Location.Origin, false, pixelZoom);
+                        currentLocation.drawWater(spriteBatch);
+                        if (CurrentEvent == null)
+                        {
+                            using (List<NPC>.Enumerator enumerator = currentLocation.characters.GetEnumerator())
+                            {
+                                while (enumerator.MoveNext())
+                                {
+                                    NPC current = enumerator.Current;
+                                    if (current != null && !current.swimming && !current.hideShadow && !current.IsMonster && !currentLocation.shouldShadowBeDrawnAboveBuildingsLayer(current.getTileLocation()))
+                                    {
+                                        spriteBatch.Draw(shadowTexture, GlobalToLocal(viewport, current.position + new Vector2(current.sprite.spriteWidth * pixelZoom / 2f, current.GetBoundingBox().Height + (current.IsMonster ? 0 : (pixelZoom * 3)))), shadowTexture.Bounds, Color.White, 0f, new Vector2(shadowTexture.Bounds.Center.X, shadowTexture.Bounds.Center.Y), (pixelZoom + current.yJumpOffset / 40f) * current.scale, SpriteEffects.None, Math.Max(0f, current.getStandingY() / 10000f) - 1E-06f);
+                                    }
+                                }
+                                goto IL_B30;
+                            }
+                        }
+                        foreach (NPC current2 in CurrentEvent.actors)
+                        {
+                            if (!current2.swimming && !current2.hideShadow && !currentLocation.shouldShadowBeDrawnAboveBuildingsLayer(current2.getTileLocation()))
+                            {
+                                spriteBatch.Draw(shadowTexture, GlobalToLocal(viewport, current2.position + new Vector2(current2.sprite.spriteWidth * pixelZoom / 2f, current2.GetBoundingBox().Height + (current2.IsMonster ? 0 : (pixelZoom * 3)))), shadowTexture.Bounds, Color.White, 0f, new Vector2(shadowTexture.Bounds.Center.X, shadowTexture.Bounds.Center.Y), (pixelZoom + current2.yJumpOffset / 40f) * current2.scale, SpriteEffects.None, Math.Max(0f, current2.getStandingY() / 10000f) - 1E-06f);
+                            }
+                        }
+                        IL_B30:
+                        if (!player.swimming && !player.isRidingHorse() && !currentLocation.shouldShadowBeDrawnAboveBuildingsLayer(player.getTileLocation()))
+                        {
+                            spriteBatch.Draw(shadowTexture, GlobalToLocal(player.position + new Vector2(32f, 24f)), shadowTexture.Bounds, Color.White, 0f, new Vector2(shadowTexture.Bounds.Center.X, shadowTexture.Bounds.Center.Y), 4f - (((player.running || player.usingTool) && player.FarmerSprite.indexInCurrentAnimation > 1) ? (Math.Abs(FarmerRenderer.featureYOffsetPerFrame[player.FarmerSprite.CurrentFrame]) * 0.5f) : 0f), SpriteEffects.None, 0f);
+                        }
+                        currentLocation.Map.GetLayer("Buildings").Draw(mapDisplayDevice, viewport, Location.Origin, false, pixelZoom);
+                        mapDisplayDevice.EndScene();
+                        spriteBatch.End();
+                        spriteBatch.Begin(SpriteSortMode.FrontToBack, BlendState.AlphaBlend, SamplerState.PointClamp, null, null);
+                        if (CurrentEvent == null)
+                        {
+                            using (List<NPC>.Enumerator enumerator3 = currentLocation.characters.GetEnumerator())
+                            {
+                                while (enumerator3.MoveNext())
+                                {
+                                    NPC current3 = enumerator3.Current;
+                                    if (current3 != null && !current3.swimming && !current3.hideShadow && currentLocation.shouldShadowBeDrawnAboveBuildingsLayer(current3.getTileLocation()))
+                                    {
+                                        spriteBatch.Draw(shadowTexture, GlobalToLocal(viewport, current3.position + new Vector2(current3.sprite.spriteWidth * pixelZoom / 2f, current3.GetBoundingBox().Height + (current3.IsMonster ? 0 : (pixelZoom * 3)))), shadowTexture.Bounds, Color.White, 0f, new Vector2(shadowTexture.Bounds.Center.X, shadowTexture.Bounds.Center.Y), (pixelZoom + current3.yJumpOffset / 40f) * current3.scale, SpriteEffects.None, Math.Max(0f, current3.getStandingY() / 10000f) - 1E-06f);
+                                    }
+                                }
+                                goto IL_F5F;
+                            }
+                        }
+                        foreach (NPC current4 in CurrentEvent.actors)
+                        {
+                            if (!current4.swimming && !current4.hideShadow && currentLocation.shouldShadowBeDrawnAboveBuildingsLayer(current4.getTileLocation()))
+                            {
+                                spriteBatch.Draw(shadowTexture, GlobalToLocal(viewport, current4.position + new Vector2(current4.sprite.spriteWidth * pixelZoom / 2f, current4.GetBoundingBox().Height + (current4.IsMonster ? 0 : (pixelZoom * 3)))), shadowTexture.Bounds, Color.White, 0f, new Vector2(shadowTexture.Bounds.Center.X, shadowTexture.Bounds.Center.Y), (pixelZoom + current4.yJumpOffset / 40f) * current4.scale, SpriteEffects.None, Math.Max(0f, current4.getStandingY() / 10000f) - 1E-06f);
+                            }
+                        }
+                        IL_F5F:
+                        if (!player.swimming && !player.isRidingHorse() && currentLocation.shouldShadowBeDrawnAboveBuildingsLayer(player.getTileLocation()))
+                        {
+                            spriteBatch.Draw(shadowTexture, GlobalToLocal(player.position + new Vector2(32f, 24f)), shadowTexture.Bounds, Color.White, 0f, new Vector2(shadowTexture.Bounds.Center.X, shadowTexture.Bounds.Center.Y), 4f - (((player.running || player.usingTool) && player.FarmerSprite.indexInCurrentAnimation > 1) ? (Math.Abs(FarmerRenderer.featureYOffsetPerFrame[player.FarmerSprite.CurrentFrame]) * 0.5f) : 0f), SpriteEffects.None, Math.Max(0.0001f, player.getStandingY() / 10000f + 0.00011f) - 0.0001f);
+                        }
+                        if (displayFarmer)
+                        {
+                            player.draw(spriteBatch);
+                        }
+                        if ((eventUp || killScreen) && !killScreen)
+                        {
+                            currentLocation.currentEvent?.draw(spriteBatch);
+                        }
+                        if (player.currentUpgrade != null && player.currentUpgrade.daysLeftTillUpgradeDone <= 3 && currentLocation.Name.Equals("Farm"))
+                        {
+                            spriteBatch.Draw(player.currentUpgrade.workerTexture, GlobalToLocal(viewport, player.currentUpgrade.positionOfCarpenter), player.currentUpgrade.getSourceRectangle(), Color.White, 0f, Vector2.Zero, 1f, SpriteEffects.None, (player.currentUpgrade.positionOfCarpenter.Y + tileSize * 3 / 4) / 10000f);
+                        }
+                        currentLocation.draw(spriteBatch);
+                        if (eventUp && currentLocation.currentEvent?.messageToScreen != null)
+                        {
+                            drawWithBorder(currentLocation.currentEvent.messageToScreen, Color.Black, Color.White, new Vector2(graphics.GraphicsDevice.Viewport.TitleSafeArea.Width / 2 - borderFont.MeasureString(currentLocation.currentEvent.messageToScreen).X / 2f, graphics.GraphicsDevice.Viewport.TitleSafeArea.Height - tileSize), 0f, 1f, 0.999f);
+                        }
+                        if (player.ActiveObject == null && (player.UsingTool || pickingTool) && player.CurrentTool != null && (!player.CurrentTool.Name.Equals("Seeds") || pickingTool))
+                        {
+                            drawTool(player);
+                        }
+                        if (currentLocation.Name.Equals("Farm"))
+                        {
+                            //typeof (Game1).GetMethod("drawFarmBuildings", BindingFlags.NonPublic | BindingFlags.Instance).Invoke(Program.gamePtr, null);
+                            DrawFarmBuildings.Invoke(Program.gamePtr, null);
+                            //this.drawFarmBuildings();
+                        }
+                        if (tvStation >= 0)
+                        {
+                            spriteBatch.Draw(tvStationTexture, GlobalToLocal(viewport, new Vector2(6 * tileSize + tileSize / 4, 2 * tileSize + tileSize / 2)), new Rectangle(tvStation * 24, 0, 24, 15), Color.White, 0f, Vector2.Zero, 4f, SpriteEffects.None, 1E-08f);
+                        }
+                        if (panMode)
+                        {
+                            spriteBatch.Draw(fadeToBlackRect, new Rectangle((int) Math.Floor((getOldMouseX() + viewport.X) / (double) tileSize) * tileSize - viewport.X, (int) Math.Floor((getOldMouseY() + viewport.Y) / (double) tileSize) * tileSize - viewport.Y, tileSize, tileSize), Color.Lime * 0.75f);
+                            foreach (Warp current5 in currentLocation.warps)
+                            {
+                                spriteBatch.Draw(fadeToBlackRect, new Rectangle(current5.X * tileSize - viewport.X, current5.Y * tileSize - viewport.Y, tileSize, tileSize), Color.Red * 0.75f);
+                            }
+                        }
+                        mapDisplayDevice.BeginScene(spriteBatch);
+                        currentLocation.Map.GetLayer("Front").Draw(mapDisplayDevice, viewport, Location.Origin, false, pixelZoom);
+                        mapDisplayDevice.EndScene();
+                        currentLocation.drawAboveFrontLayer(spriteBatch);
+                        spriteBatch.End();
+                        spriteBatch.Begin(SpriteSortMode.Deferred, BlendState.AlphaBlend, SamplerState.PointClamp, null, null);
+                        if (currentLocation.Name.Equals("Farm") && stats.SeedsSown >= 200u)
+                        {
+                            spriteBatch.Draw(debrisSpriteSheet, GlobalToLocal(viewport, new Vector2(3 * tileSize + tileSize / 4, tileSize + tileSize / 3)), getSourceRectForStandardTileSheet(debrisSpriteSheet, 16), Color.White);
+                            spriteBatch.Draw(debrisSpriteSheet, GlobalToLocal(viewport, new Vector2(4 * tileSize + tileSize, 2 * tileSize + tileSize)), getSourceRectForStandardTileSheet(debrisSpriteSheet, 16), Color.White);
+                            spriteBatch.Draw(debrisSpriteSheet, GlobalToLocal(viewport, new Vector2(5 * tileSize, 2 * tileSize)), getSourceRectForStandardTileSheet(debrisSpriteSheet, 16), Color.White);
+                            spriteBatch.Draw(debrisSpriteSheet, GlobalToLocal(viewport, new Vector2(3 * tileSize + tileSize / 2, 3 * tileSize)), getSourceRectForStandardTileSheet(debrisSpriteSheet, 16), Color.White);
+                            spriteBatch.Draw(debrisSpriteSheet, GlobalToLocal(viewport, new Vector2(5 * tileSize - tileSize / 4, tileSize)), getSourceRectForStandardTileSheet(debrisSpriteSheet, 16), Color.White);
+                            spriteBatch.Draw(debrisSpriteSheet, GlobalToLocal(viewport, new Vector2(4 * tileSize, 3 * tileSize + tileSize / 6)), getSourceRectForStandardTileSheet(debrisSpriteSheet, 16), Color.White);
+                            spriteBatch.Draw(debrisSpriteSheet, GlobalToLocal(viewport, new Vector2(4 * tileSize + tileSize / 5, 2 * tileSize + tileSize / 3)), getSourceRectForStandardTileSheet(debrisSpriteSheet, 16), Color.White);
+                        }
+                        if (displayFarmer && player.ActiveObject != null && player.ActiveObject.bigCraftable && checkBigCraftableBoundariesForFrontLayer() && currentLocation.Map.GetLayer("Front").PickTile(new Location(player.getStandingX(), player.getStandingY()), viewport.Size) == null)
+                        {
+                            drawPlayerHeldObject(player);
+                        }
+                        else if (displayFarmer && player.ActiveObject != null && ((currentLocation.Map.GetLayer("Front").PickTile(new Location((int) player.position.X, (int) player.position.Y - tileSize * 3 / 5), viewport.Size) != null && !currentLocation.Map.GetLayer("Front").PickTile(new Location((int) player.position.X, (int) player.position.Y - tileSize * 3 / 5), viewport.Size).TileIndexProperties.ContainsKey("FrontAlways")) || (currentLocation.Map.GetLayer("Front").PickTile(new Location(player.GetBoundingBox().Right, (int) player.position.Y - tileSize * 3 / 5), viewport.Size) != null && !currentLocation.Map.GetLayer("Front").PickTile(new Location(player.GetBoundingBox().Right, (int) player.position.Y - tileSize * 3 / 5), viewport.Size).TileIndexProperties.ContainsKey("FrontAlways"))))
+                        {
+                            drawPlayerHeldObject(player);
+                        }
+                        if ((player.UsingTool || pickingTool) && player.CurrentTool != null && (!player.CurrentTool.Name.Equals("Seeds") || pickingTool) && currentLocation.Map.GetLayer("Front").PickTile(new Location(player.getStandingX(), (int) player.position.Y - tileSize * 3 / 5), viewport.Size) != null && currentLocation.Map.GetLayer("Front").PickTile(new Location(player.getStandingX(), player.getStandingY()), viewport.Size) == null)
+                        {
+                            drawTool(player);
+                        }
+                        if (currentLocation.Map.GetLayer("AlwaysFront") != null)
+                        {
+                            mapDisplayDevice.BeginScene(spriteBatch);
+                            currentLocation.Map.GetLayer("AlwaysFront").Draw(mapDisplayDevice, viewport, Location.Origin, false, pixelZoom);
+                            mapDisplayDevice.EndScene();
+                        }
+                        if (toolHold > 400f && player.CurrentTool.UpgradeLevel >= 1 && player.canReleaseTool)
+                        {
+                            Color color = Color.White;
+                            switch ((int) (toolHold / 600f) + 2)
+                            {
+                                case 1:
+                                    color = Tool.copperColor;
+                                    break;
+                                case 2:
+                                    color = Tool.steelColor;
+                                    break;
+                                case 3:
+                                    color = Tool.goldColor;
+                                    break;
+                                case 4:
+                                    color = Tool.iridiumColor;
+                                    break;
+                            }
+                            spriteBatch.Draw(littleEffect, new Rectangle((int) player.getLocalPosition(viewport).X - 2, (int) player.getLocalPosition(viewport).Y - (player.CurrentTool.Name.Equals("Watering Can") ? 0 : tileSize) - 2, (int) (toolHold % 600f * 0.08f) + 4, tileSize / 8 + 4), Color.Black);
+                            spriteBatch.Draw(littleEffect, new Rectangle((int) player.getLocalPosition(viewport).X, (int) player.getLocalPosition(viewport).Y - (player.CurrentTool.Name.Equals("Watering Can") ? 0 : tileSize), (int) (toolHold % 600f * 0.08f), tileSize / 8), color);
+                        }
+                        if (isDebrisWeather && currentLocation.IsOutdoors && !currentLocation.ignoreDebrisWeather && !currentLocation.Name.Equals("Desert") && viewport.X > -10)
+                        {
+                            foreach (WeatherDebris current6 in debrisWeather)
+                            {
+                                current6.draw(spriteBatch);
+                            }
+                        }
+                        farmEvent?.draw(spriteBatch);
+                        if (currentLocation.LightLevel > 0f && timeOfDay < 2000)
+                        {
+                            spriteBatch.Draw(fadeToBlackRect, graphics.GraphicsDevice.Viewport.Bounds, Color.Black * currentLocation.LightLevel);
+                        }
+                        if (screenGlow)
+                        {
+                            spriteBatch.Draw(fadeToBlackRect, graphics.GraphicsDevice.Viewport.Bounds, screenGlowColor * screenGlowAlpha);
+                        }
+                        currentLocation.drawAboveAlwaysFrontLayer(spriteBatch);
+                        if (player.CurrentTool is FishingRod && ((player.CurrentTool as FishingRod).isTimingCast || (player.CurrentTool as FishingRod).castingChosenCountdown > 0f || (player.CurrentTool as FishingRod).fishCaught || (player.CurrentTool as FishingRod).showingTreasure))
+                        {
+                            player.CurrentTool.draw(spriteBatch);
+                        }
+                        if (isRaining && currentLocation.IsOutdoors && !currentLocation.Name.Equals("Desert") && !(currentLocation is Summit) && (!eventUp || currentLocation.isTileOnMap(new Vector2(viewport.X / tileSize, viewport.Y / tileSize))))
+                        {
+                            for (int j = 0; j < rainDrops.Length; j++)
+                            {
+                                spriteBatch.Draw(rainTexture, rainDrops[j].position, getSourceRectForStandardTileSheet(rainTexture, rainDrops[j].frame), Color.White);
+                            }
+                        }
+
+                        spriteBatch.End();
+
+                        //base.Draw(gameTime);
+
+                        spriteBatch.Begin(SpriteSortMode.FrontToBack, BlendState.AlphaBlend, SamplerState.PointClamp, null, null);
+                        if (eventUp && currentLocation.currentEvent != null)
+                        {
+                            foreach (NPC current7 in currentLocation.currentEvent.actors)
+                            {
+                                if (current7.isEmoting)
+                                {
+                                    Vector2 localPosition = current7.getLocalPosition(viewport);
+                                    localPosition.Y -= tileSize * 2 + pixelZoom * 3;
+                                    if (current7.age == 2)
+                                    {
+                                        localPosition.Y += tileSize / 2;
+                                    }
+                                    else if (current7.gender == 1)
+                                    {
+                                        localPosition.Y += tileSize / 6;
+                                    }
+                                    spriteBatch.Draw(emoteSpriteSheet, localPosition, new Rectangle(current7.CurrentEmoteIndex * (tileSize / 4) % emoteSpriteSheet.Width, current7.CurrentEmoteIndex * (tileSize / 4) / emoteSpriteSheet.Width * (tileSize / 4), tileSize / 4, tileSize / 4), Color.White, 0f, Vector2.Zero, 4f, SpriteEffects.None, current7.getStandingY() / 10000f);
+                                }
+                            }
+                        }
+                        spriteBatch.End();
+                        if (drawLighting)
+                        {
+                            spriteBatch.Begin(SpriteSortMode.Deferred, new BlendState
+                            {
+                                ColorBlendFunction = BlendFunction.ReverseSubtract,
+                                ColorDestinationBlend = Blend.One,
+                                ColorSourceBlend = Blend.SourceColor
+                            }, SamplerState.LinearClamp, null, null);
+                            spriteBatch.Draw(lightmap, Vector2.Zero, lightmap.Bounds, Color.White, 0f, Vector2.Zero, options.lightingQuality, SpriteEffects.None, 1f);
+                            if (isRaining && currentLocation.isOutdoors && !(currentLocation is Desert))
+                            {
+                                spriteBatch.Draw(staminaRect, graphics.GraphicsDevice.Viewport.Bounds, Color.OrangeRed * 0.45f);
+                            }
+                            spriteBatch.End();
+                        }
+                        spriteBatch.Begin(SpriteSortMode.Deferred, BlendState.AlphaBlend, SamplerState.PointClamp, null, null);
+                        if (drawGrid)
+                        {
+                            int num2 = -viewport.X % tileSize;
+                            float num3 = -(float) viewport.Y % tileSize;
+                            for (int k = num2; k < graphics.GraphicsDevice.Viewport.Width; k += tileSize)
+                            {
+                                spriteBatch.Draw(staminaRect, new Rectangle(k, (int) num3, 1, graphics.GraphicsDevice.Viewport.Height), Color.Red * 0.5f);
+                            }
+                            for (float num4 = num3; num4 < (float) graphics.GraphicsDevice.Viewport.Height; num4 += (float) tileSize)
+                            {
+                                spriteBatch.Draw(staminaRect, new Rectangle(num2, (int) num4, graphics.GraphicsDevice.Viewport.Width, 1), Color.Red * 0.5f);
+                            }
+                        }
+                        if (currentBillboard != 0)
+                        {
+                            drawBillboard();
+                        }
+                        if ((displayHUD || eventUp) && currentBillboard == 0 && gameMode == 3 && !freezeControls && !panMode)
+                        {
+                            GraphicsEvents.InvokeOnPreRenderHudEvent(null, EventArgs.Empty);
+                            //typeof (Game1).GetMethod("drawHUD", BindingFlags.NonPublic | BindingFlags.Instance).Invoke(Program.gamePtr, null);
+                            DrawHUD.Invoke(Program.gamePtr, null);
+                            GraphicsEvents.InvokeOnPostRenderHudEvent(null, EventArgs.Empty);
+                            //this.drawHUD();
+                        }
+                        else if (activeClickableMenu == null && farmEvent == null)
+                        {
+                            spriteBatch.Draw(mouseCursors, new Vector2(getOldMouseX(), getOldMouseY()), getSourceRectForStandardTileSheet(mouseCursors, 0, 16, 16), Color.White, 0f, Vector2.Zero, 4f + dialogueButtonScale / 150f, SpriteEffects.None, 1f);
+                        }
+                        if (hudMessages.Any() && (!eventUp || isFestival()))
+                        {
+                            for (int l = hudMessages.Count - 1; l >= 0; l--)
+                            {
+                                hudMessages[l].draw(spriteBatch, l);
+                            }
+                        }
+                    }
+                    farmEvent?.draw(spriteBatch);
+                    if (dialogueUp && !nameSelectUp && !messagePause && !(activeClickableMenu is DialogueBox))
+                    {
+                        //typeof (Game1).GetMethod("drawDialogueBox", BindingFlags.NonPublic | BindingFlags.Instance).Invoke(Program.gamePtr, null);
+                        DrawDialogueBox.Invoke(Program.gamePtr, null);
+                        //this.drawDialogueBox();
+                    }
+                    if (progressBar)
+                    {
+                        spriteBatch.Draw(fadeToBlackRect, new Rectangle((graphics.GraphicsDevice.Viewport.TitleSafeArea.Width - dialogueWidth) / 2, graphics.GraphicsDevice.Viewport.TitleSafeArea.Bottom - tileSize * 2, dialogueWidth, tileSize / 2), Color.LightGray);
+                        spriteBatch.Draw(staminaRect, new Rectangle((graphics.GraphicsDevice.Viewport.TitleSafeArea.Width - dialogueWidth) / 2, graphics.GraphicsDevice.Viewport.TitleSafeArea.Bottom - tileSize * 2, (int) (pauseAccumulator / pauseTime * dialogueWidth), tileSize / 2), Color.DimGray);
+                    }
+                    if (eventUp)
+                    {
+                        currentLocation.currentEvent?.drawAfterMap(spriteBatch);
+                    }
+                    if (isRaining && currentLocation.isOutdoors && !(currentLocation is Desert))
+                    {
+                        spriteBatch.Draw(staminaRect, graphics.GraphicsDevice.Viewport.Bounds, Color.Blue * 0.2f);
+                    }
+                    if ((fadeToBlack || globalFade) && !menuUp && (!nameSelectUp || messagePause))
+                    {
+                        spriteBatch.Draw(fadeToBlackRect, graphics.GraphicsDevice.Viewport.Bounds, Color.Black * ((gameMode == 0) ? (1f - fadeToBlackAlpha) : fadeToBlackAlpha));
+                    }
+                    else if (flashAlpha > 0f)
+                    {
+                        if (options.screenFlash)
+                        {
+                            spriteBatch.Draw(fadeToBlackRect, graphics.GraphicsDevice.Viewport.Bounds, Color.White * Math.Min(1f, flashAlpha));
+                        }
+                        flashAlpha -= 0.1f;
+                    }
+                    if ((messagePause || globalFade) && dialogueUp)
+                    {
+                        //typeof (Game1).GetMethod("drawDialogueBox", BindingFlags.NonPublic | BindingFlags.Instance).Invoke(Program.gamePtr, null);
+                        DrawDialogueBox.Invoke(Program.gamePtr, null);
+                        //this.drawDialogueBox();
+                    }
+                    foreach (TemporaryAnimatedSprite current8 in screenOverlayTempSprites)
+                    {
+                        current8.draw(spriteBatch, true);
+                    }
+                    if (debugMode)
+                    {
+                        spriteBatch.DrawString(smallFont, string.Concat(new object[]
+                        {
+                            panMode ? ((getOldMouseX() + viewport.X) / tileSize + "," + (getOldMouseY() + viewport.Y) / tileSize) : string.Concat("aplayer: ", player.getStandingX() / tileSize, ", ", player.getStandingY() / tileSize),
+                            Environment.NewLine,
+                            "debugOutput: ",
+                            debugOutput
+                        }), new Vector2(GraphicsDevice.Viewport.TitleSafeArea.X, GraphicsDevice.Viewport.TitleSafeArea.Y), Color.Red, 0f, Vector2.Zero, 1f, SpriteEffects.None, 0.9999999f);
+                    }
+                    if (inputMode)
+                    {
+                        spriteBatch.DrawString(smallFont, "Input: " + debugInput, new Vector2(tileSize, tileSize * 3), Color.Purple);
+                    }
+                    if (showKeyHelp)
+                    {
+                        spriteBatch.DrawString(smallFont, keyHelpString, new Vector2(tileSize, viewport.Height - tileSize - (dialogueUp ? (tileSize * 3 + (isQuestion ? (questionChoices.Count * tileSize) : 0)) : 0) - smallFont.MeasureString(keyHelpString).Y), Color.LightGray, 0f, Vector2.Zero, 1f, SpriteEffects.None, 0.9999999f);
+                    }
+                    if (activeClickableMenu != null)
+                    {
+                        GraphicsEvents.InvokeOnPreRenderGuiEvent(null, EventArgs.Empty);
+                        activeClickableMenu.draw(spriteBatch);
+                        GraphicsEvents.InvokeOnPostRenderGuiEvent(null, EventArgs.Empty);
+                    }
+                    else
+                    {
+                        farmEvent?.drawAboveEverything(spriteBatch);
+                    }
+
+                    GraphicsEvents.InvokeOnPostRenderEvent(null, EventArgs.Empty);
+                    spriteBatch.End();
+
+                    GraphicsEvents.InvokeDrawTick();
+                    GraphicsEvents.InvokeDrawInRenderTargetTick();
+
+                    if (!ZoomLevelIsOne)
+                    {
+                        GraphicsDevice.SetRenderTarget(null);
+                        GraphicsDevice.Clear(BgColour);
+                        spriteBatch.Begin(SpriteSortMode.Immediate, BlendState.Opaque, SamplerState.LinearClamp, DepthStencilState.Default, RasterizerState.CullNone);
+                        spriteBatch.Draw(Screen, Vector2.Zero, Screen.Bounds, Color.White, 0f, Vector2.Zero, options.zoomLevel, SpriteEffects.None, 1f);
+                        spriteBatch.End();
+                    }
+                }
+                catch (Exception ex)
+                {
+                    Log.Error("An error occured in the overridden draw loop: " + ex);
+                }
+
+                #endregion
+            }
+            else
+            {
+                #region Base Draw Call
+
+                try
+                {
+                    base.Draw(gameTime);
+                }
+                catch (Exception ex)
+                {
+                    Log.AsyncR("An error occured in the base draw loop: " + ex);
+                    Console.ReadKey();
+                }
+
+                GraphicsEvents.InvokeDrawTick();
+
+                if (Constants.EnableDrawingIntoRenderTarget)
+                {
+                    if (!options.zoomLevel.Equals(1.0f))
+                    {
+                        if (Screen.RenderTargetUsage == RenderTargetUsage.DiscardContents)
+                        {
+                            Screen = new RenderTarget2D(graphics.GraphicsDevice, Math.Min(4096, (int) (Window.ClientBounds.Width * (1.0 / options.zoomLevel))),
+                                Math.Min(4096, (int) (Window.ClientBounds.Height * (1.0 / options.zoomLevel))),
+                                false, SurfaceFormat.Color, DepthFormat.Depth16, 1, RenderTargetUsage.PreserveContents);
+                        }
+                        GraphicsDevice.SetRenderTarget(Screen);
+                    }
+
+                    // Not beginning the batch due to inconsistancies with the standard draw tick...
+                    //spriteBatch.Begin(SpriteSortMode.Immediate, BlendState.AlphaBlend, SamplerState.PointClamp, null, null);
+
+                    GraphicsEvents.InvokeDrawInRenderTargetTick();
+
+                    //spriteBatch.End();
+
+                    //Re-draw the HUD
+                    spriteBatch.Begin(SpriteSortMode.Immediate, BlendState.AlphaBlend, SamplerState.PointClamp, null, null);
+                    activeClickableMenu?.draw(spriteBatch);
+                    /*
+                if ((displayHUD || eventUp) && currentBillboard == 0 && gameMode == 3 && !freezeControls && !panMode)
+                    typeof (Game1).GetMethod("drawHUD", BindingFlags.NonPublic | BindingFlags.Instance)?.Invoke(Program.gamePtr, null);
+                */
+                    spriteBatch.Draw(mouseCursors, new Vector2(getOldMouseX(), getOldMouseY()), getSourceRectForStandardTileSheet(mouseCursors, options.gamepadControls ? 44 : 0, 16, 16), Color.White, 0.0f, Vector2.Zero, pixelZoom + dialogueButtonScale / 150f, SpriteEffects.None, 1f);
+
+                    spriteBatch.End();
+
+                    if (!options.zoomLevel.Equals(1.0f))
+                    {
+                        GraphicsDevice.SetRenderTarget(null);
+                        spriteBatch.Begin(SpriteSortMode.Immediate, BlendState.Opaque, SamplerState.LinearClamp, DepthStencilState.Default, RasterizerState.CullNone);
+                        spriteBatch.Draw(Screen, Vector2.Zero, Screen.Bounds, Color.White, 0.0f, Vector2.Zero, options.zoomLevel, SpriteEffects.None, 1f);
+                        spriteBatch.End();
+                    }
+                }
+
+                #endregion
+            }
+
+            if (Debug)
+            {
+                spriteBatch.Begin();
+
+                int i = 0;
+                while (DebugMessageQueue.Any())
+                {
+                    string s = DebugMessageQueue.Dequeue();
+                    spriteBatch.DrawString(smoothFont, s, new Vector2(0, i * 14), Color.CornflowerBlue);
+                    i++;
+                }
+                GraphicsEvents.InvokeDrawDebug(null, EventArgs.Empty);
+
+                spriteBatch.End();
+            }
+            else
+            {
+                DebugMessageQueue.Clear();
+            }
+        }
+
+        [Obsolete("Do not use at this time.")]
+        // ReSharper disable once UnusedMember.Local
+        private static int RegisterModItem(SObject modItem)
+        {
+            if (modItem.HasBeenRegistered)
+            {
+                Log.AsyncR($"The item {modItem.Name} has already been registered with ID {modItem.RegisteredId}");
+                return modItem.RegisteredId;
+            }
+            var newId = LowestModItemID;
+            if (ModItems.Count > 0)
+                newId = Math.Max(LowestModItemID, ModItems.OrderBy(x => x.Key).First().Key + 1);
+            ModItems.Add(newId, modItem);
+            modItem.HasBeenRegistered = true;
+            modItem.RegisteredId = newId;
+            return newId;
+        }
+
+        [Obsolete("Do not use at this time.")]
+        // ReSharper disable once UnusedMember.Local
+        private static SObject PullModItemFromDict(int id, bool isIndex)
+        {
+            if (isIndex)
+            {
+                if (ModItems.ElementAtOrDefault(id).Value != null)
+                {
+                    return ModItems.ElementAt(id).Value.Clone();
+                }
+                Log.AsyncR("ModItem Dictionary does not contain index: " + id);
+                return null;
+            }
+            if (ModItems.ContainsKey(id))
+            {
+                return ModItems[id].Clone();
+            }
+            Log.AsyncR("ModItem Dictionary does not contain ID: " + id);
+            return null;
+        }
+
+        private void UpdateEventCalls()
+        {
+            KStateNow = Keyboard.GetState();
+
+            MStateNow = Mouse.GetState();
+
+            foreach (var k in FramePressedKeys)
+                ControlEvents.InvokeKeyPressed(k);
+
+            foreach (var k in FrameReleasedKeys)
+                ControlEvents.InvokeKeyReleased(k);
+
+            for (var i = PlayerIndex.One; i <= PlayerIndex.Four; i++)
+            {
+                var buttons = GetFramePressedButtons(i);
+                foreach (var b in buttons)
+                {
+                    if (b == Buttons.LeftTrigger || b == Buttons.RightTrigger)
+                    {
+                        ControlEvents.InvokeTriggerPressed(i, b, b == Buttons.LeftTrigger ? GamePad.GetState(i).Triggers.Left : GamePad.GetState(i).Triggers.Right);
+                    }
+                    else
+                    {
+                        ControlEvents.InvokeButtonPressed(i, b);
+                    }
+                }
+            }
+
+            for (var i = PlayerIndex.One; i <= PlayerIndex.Four; i++)
+            {
+                foreach (var b in GetFrameReleasedButtons(i))
+                {
+                    if (b == Buttons.LeftTrigger || b == Buttons.RightTrigger)
+                    {
+                        ControlEvents.InvokeTriggerReleased(i, b, b == Buttons.LeftTrigger ? GamePad.GetState(i).Triggers.Left : GamePad.GetState(i).Triggers.Right);
+                    }
+                    else
+                    {
+                        ControlEvents.InvokeButtonReleased(i, b);
+                    }
+                }
+            }
+
+
+            if (KStateNow != KStatePrior)
+            {
+                ControlEvents.InvokeKeyboardChanged(KStatePrior, KStateNow);
+            }
+
+            if (MStateNow != MStatePrior)
+            {
+                ControlEvents.InvokeMouseChanged(MStatePrior, MStateNow);
+                MStatePrior = MStateNow;
+            }
+
+            if (activeClickableMenu != null && activeClickableMenu != PreviousActiveMenu)
+            {
+                MenuEvents.InvokeMenuChanged(PreviousActiveMenu, activeClickableMenu);
+                PreviousActiveMenu = activeClickableMenu;
+                WasMenuClosedInvoked = false;
+            }
+
+            if (!WasMenuClosedInvoked && PreviousActiveMenu != null && activeClickableMenu == null)
+            {
+                MenuEvents.InvokeMenuClosed(PreviousActiveMenu);
+                WasMenuClosedInvoked = true;
+            }
+
+            if (locations.GetHash() != PreviousGameLocations)
+            {
+                LocationEvents.InvokeLocationsChanged(locations);
+                PreviousGameLocations = locations.GetHash();
+            }
+
+            if (currentLocation != PreviousGameLocation)
+            {
+                LocationEvents.InvokeCurrentLocationChanged(PreviousGameLocation, currentLocation);
+                PreviousGameLocation = currentLocation;
+            }
+
+            if (player != null && player != PreviousFarmer)
+            {
+                PlayerEvents.InvokeFarmerChanged(PreviousFarmer, player);
+                PreviousFarmer = player;
+            }
+
+            if (player != null && player.combatLevel != PreviousCombatLevel)
+            {
+                PlayerEvents.InvokeLeveledUp(EventArgsLevelUp.LevelType.Combat, player.combatLevel);
+                PreviousCombatLevel = player.combatLevel;
+            }
+
+            if (player != null && player.farmingLevel != PreviousFarmingLevel)
+            {
+                PlayerEvents.InvokeLeveledUp(EventArgsLevelUp.LevelType.Farming, player.farmingLevel);
+                PreviousFarmingLevel = player.farmingLevel;
+            }
+
+            if (player != null && player.fishingLevel != PreviousFishingLevel)
+            {
+                PlayerEvents.InvokeLeveledUp(EventArgsLevelUp.LevelType.Fishing, player.fishingLevel);
+                PreviousFishingLevel = player.fishingLevel;
+            }
+
+            if (player != null && player.foragingLevel != PreviousForagingLevel)
+            {
+                PlayerEvents.InvokeLeveledUp(EventArgsLevelUp.LevelType.Foraging, player.foragingLevel);
+                PreviousForagingLevel = player.foragingLevel;
+            }
+
+            if (player != null && player.miningLevel != PreviousMiningLevel)
+            {
+                PlayerEvents.InvokeLeveledUp(EventArgsLevelUp.LevelType.Mining, player.miningLevel);
+                PreviousMiningLevel = player.miningLevel;
+            }
+
+            if (player != null && player.luckLevel != PreviousLuckLevel)
+            {
+                PlayerEvents.InvokeLeveledUp(EventArgsLevelUp.LevelType.Luck, player.luckLevel);
+                PreviousLuckLevel = player.luckLevel;
+            }
+
+            List<ItemStackChange> changedItems;
+            if (player != null && HasInventoryChanged(player.items, out changedItems))
+            {
+                PlayerEvents.InvokeInventoryChanged(player.items, changedItems);
+                PreviousItems = player.items.Where(n => n != null).ToDictionary(n => n, n => n.Stack);
+            }
+
+            var objectHash = currentLocation?.objects?.GetHash();
+            if (objectHash != null && PreviousLocationObjects != objectHash)
+            {
+                LocationEvents.InvokeOnNewLocationObject(currentLocation.objects);
+                PreviousLocationObjects = objectHash ?? -1;
+            }
+
+            if (timeOfDay != PreviousTimeOfDay)
+            {
+                TimeEvents.InvokeTimeOfDayChanged(PreviousTimeOfDay, timeOfDay);
+                PreviousTimeOfDay = timeOfDay;
+            }
+
+            if (dayOfMonth != PreviousDayOfMonth)
+            {
+                TimeEvents.InvokeDayOfMonthChanged(PreviousDayOfMonth, dayOfMonth);
+                PreviousDayOfMonth = dayOfMonth;
+            }
+
+            if (currentSeason != PreviousSeasonOfYear)
+            {
+                TimeEvents.InvokeSeasonOfYearChanged(PreviousSeasonOfYear, currentSeason);
+                PreviousSeasonOfYear = currentSeason;
+            }
+
+            if (year != PreviousYearOfGame)
+            {
+                TimeEvents.InvokeYearOfGameChanged(PreviousYearOfGame, year);
+                PreviousYearOfGame = year;
+            }
+
+            //NOTE THAT THIS MUST CHECK BEFORE SETTING IT TO TRUE BECAUSE OF SOME SILLY ISSUES
+            if (FireLoadedGameEvent)
+            {
+                PlayerEvents.InvokeLoadedGame(new EventArgsLoadedGameChanged(hasLoadedGame));
+                FireLoadedGameEvent = false;
+            }
+
+            if (hasLoadedGame != PreviouslyLoadedGame)
+            {
+                FireLoadedGameEvent = true;
+                PreviouslyLoadedGame = hasLoadedGame;
+            }
+
+            if (mine != null && PreviousMineLevel != mine.mineLevel)
+            {
+                MineEvents.InvokeMineLevelChanged(PreviousMineLevel, mine.mineLevel);
+                PreviousMineLevel = mine.mineLevel;
+            }
+
+            if (PreviousIsNewDay != newDay)
+            {
+                TimeEvents.InvokeOnNewDay(PreviousDayOfMonth, dayOfMonth, newDay);
+                PreviousIsNewDay = newDay;
+            }
+        }
+
+        private bool HasInventoryChanged(List<Item> items, out List<ItemStackChange> changedItems)
+        {
+            changedItems = new List<ItemStackChange>();
+            IEnumerable<Item> actualItems = items.Where(n => n != null).ToArray();
+            foreach (var item in actualItems)
+            {
+                if (PreviousItems != null && PreviousItems.ContainsKey(item))
+                {
+                    if (PreviousItems[item] != item.Stack)
+                    {
+                        changedItems.Add(new ItemStackChange {Item = item, StackChange = item.Stack - PreviousItems[item], ChangeType = ChangeType.StackChange});
+                    }
+                }
+                else
+                {
+                    changedItems.Add(new ItemStackChange {Item = item, StackChange = item.Stack, ChangeType = ChangeType.Added});
+                }
+            }
+
+            if (PreviousItems != null)
+            {
+                changedItems.AddRange(PreviousItems.Where(n => actualItems.All(i => i != n.Key)).Select(n =>
+                    new ItemStackChange {Item = n.Key, StackChange = -n.Key.Stack, ChangeType = ChangeType.Removed}));
+            }
+
+            return changedItems.Any();
+        }
+
+        /// <summary>
+        /// Invokes a private, non-static method in Game1 via Reflection
+        /// </summary>
+        /// <param name="name">The name of the method</param>
+        /// <param name="parameters">Any parameters needed</param>
+        /// <returns>Whatever the method normally returns. Null if void.</returns>
+        [Obsolete("This is very slow. Cache the method info and then invoke it with InvokeMethodInfo().")]
+        public static object InvokeBasePrivateInstancedMethod(string name, params object[] parameters)
+        {
+            try
+            {
+                return typeof (Game1).GetMethod(name, BindingFlags.NonPublic | BindingFlags.Instance).Invoke(Program.gamePtr, parameters);
+            }
+            catch
+            {
+                Log.AsyncR("Failed to call base method: " + name);
+                return null;
+            }
+        }
+
+        /// <summary>
+        /// Invokes a given method info with the supplied parameters
+        /// </summary>
+        /// <param name="mi"></param>
+        /// <param name="parameters"></param>
+        /// <returns></returns>
+        public static object InvokeMethodInfo(MethodInfo mi, params object[] parameters)
+        {
+            try
+            {
+                return mi.Invoke(Program.gamePtr, parameters);
+            }
+            catch
+            {
+                Log.AsyncR("Failed to call base method: " + mi.Name);
+                return null;
+            }
+        }
+
+        /// <summary>
+        /// Queue's a message to be drawn in Debug mode (F3)
+        /// </summary>
+        /// <returns></returns>
+        public static bool QueueDebugMessage(string message)
+        {
+            if (!Debug)
+                return false;
+
+            if (DebugMessageQueue.Count > 32)
+                return false;
+
+            DebugMessageQueue.Enqueue(message);
+            return true;
+        }
+    }
 }